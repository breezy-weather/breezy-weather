/**
 * This file is part of Breezy Weather.
 *
 * Breezy Weather is free software: you can redistribute it and/or modify it
 * under the terms of the GNU Lesser General Public License as published by the
 * Free Software Foundation, version 3 of the License.
 *
 * Breezy Weather is distributed in the hope that it will be useful, but
 * WITHOUT ANY WARRANTY; without even the implied warranty of MERCHANTABILITY
 * or FITNESS FOR A PARTICULAR PURPOSE. See the GNU Lesser General Public
 * License for more details.
 *
 * You should have received a copy of the GNU Lesser General Public License
 * along with Breezy Weather. If not, see <https://www.gnu.org/licenses/>.
 */

package org.breezyweather.ui.main.fragments

import android.Manifest
import android.content.res.Configuration
import android.os.Build
import android.os.Bundle
import android.view.LayoutInflater
import android.view.View
import android.view.ViewGroup
import androidx.compose.foundation.clickable
import androidx.compose.foundation.interaction.MutableInteractionSource
import androidx.compose.foundation.layout.Arrangement
import androidx.compose.foundation.layout.Column
import androidx.compose.foundation.layout.PaddingValues
import androidx.compose.foundation.layout.Row
import androidx.compose.foundation.layout.Spacer
import androidx.compose.foundation.layout.WindowInsets
import androidx.compose.foundation.layout.WindowInsetsSides
import androidx.compose.foundation.layout.fillMaxSize
import androidx.compose.foundation.layout.fillMaxWidth
import androidx.compose.foundation.layout.height
import androidx.compose.foundation.layout.only
import androidx.compose.foundation.layout.padding
import androidx.compose.foundation.layout.safeDrawing
import androidx.compose.foundation.layout.size
import androidx.compose.foundation.lazy.LazyColumn
import androidx.compose.foundation.lazy.itemsIndexed
import androidx.compose.material.icons.Icons
import androidx.compose.material.icons.outlined.Add
import androidx.compose.material.icons.outlined.BugReport
import androidx.compose.material.icons.outlined.MyLocation
import androidx.compose.material3.Button
import androidx.compose.material3.ButtonDefaults
import androidx.compose.material3.FloatingActionButton
import androidx.compose.material3.Icon
import androidx.compose.material3.IconButton
import androidx.compose.material3.ListItem
import androidx.compose.material3.ListItemDefaults
import androidx.compose.material3.MaterialTheme
import androidx.compose.material3.OutlinedButton
import androidx.compose.material3.Text
import androidx.compose.material3.TextButton
import androidx.compose.runtime.Composable
import androidx.compose.runtime.collectAsState
import androidx.compose.runtime.getValue
import androidx.compose.runtime.mutableStateOf
import androidx.compose.runtime.remember
import androidx.compose.runtime.setValue
import androidx.compose.ui.Alignment
import androidx.compose.ui.Modifier
import androidx.compose.ui.draw.alpha
import androidx.compose.ui.draw.clipToBounds
import androidx.compose.ui.graphics.Color
import androidx.compose.ui.platform.ComposeView
import androidx.compose.ui.platform.LocalContext
import androidx.compose.ui.res.dimensionResource
import androidx.compose.ui.res.painterResource
import androidx.compose.ui.res.stringResource
import androidx.compose.ui.text.font.FontWeight
import androidx.compose.ui.text.style.TextAlign
import androidx.compose.ui.unit.dp
import androidx.compose.ui.viewinterop.AndroidView
import androidx.lifecycle.Lifecycle
import androidx.lifecycle.ViewModelProvider
import androidx.lifecycle.lifecycleScope
import androidx.lifecycle.repeatOnLifecycle
import androidx.recyclerview.widget.ItemTouchHelper
import androidx.recyclerview.widget.LinearLayoutManager
import androidx.recyclerview.widget.RecyclerView
import breezyweather.domain.location.model.Location
import com.google.accompanist.permissions.PermissionStatus
import com.google.accompanist.permissions.rememberMultiplePermissionsState
import kotlinx.coroutines.launch
import org.breezyweather.BreezyWeather
import org.breezyweather.BuildConfig
import org.breezyweather.R
import org.breezyweather.common.basic.BreezyActivity
import org.breezyweather.common.extensions.isDarkMode
import org.breezyweather.common.extensions.plus
import org.breezyweather.common.extensions.setSystemBarStyle
import org.breezyweather.common.source.LocationPreset
import org.breezyweather.common.source.getName
import org.breezyweather.common.utils.helpers.IntentHelper
import org.breezyweather.common.utils.helpers.PermissionHelper
import org.breezyweather.common.utils.helpers.SnackbarHelper
import org.breezyweather.domain.location.model.getPlace
import org.breezyweather.domain.settings.SettingsManager
import org.breezyweather.sources.SourceManager
import org.breezyweather.ui.common.composables.AlertDialogNoPadding
import org.breezyweather.ui.common.composables.AnimatedVisibilitySlideVertically
import org.breezyweather.ui.common.composables.NotificationCard
import org.breezyweather.ui.common.composables.SecondarySourcesPreference
import org.breezyweather.ui.common.decorations.Material3ListItemDecoration
import org.breezyweather.ui.common.widgets.Material3ExpressiveCardListItem
import org.breezyweather.ui.common.widgets.Material3Scaffold
import org.breezyweather.ui.common.widgets.defaultCardListItemElevation
import org.breezyweather.ui.common.widgets.insets.BWCenterAlignedTopAppBar
import org.breezyweather.ui.main.MainActivity
import org.breezyweather.ui.main.MainActivityViewModel
import org.breezyweather.ui.main.adapters.location.LocationAdapter
import org.breezyweather.ui.main.widgets.LocationItemTouchCallback
import org.breezyweather.ui.main.widgets.LocationItemTouchCallback.TouchReactor
import org.breezyweather.ui.theme.compose.BreezyWeatherTheme
import org.breezyweather.ui.theme.compose.themeRipple
import org.breezyweather.ui.theme.resource.ResourcesProviderFactory
import org.breezyweather.ui.theme.resource.providers.ResourceProvider

class PushedManagementFragment : ManagementFragment() {

    companion object {
        fun getInstance() = PushedManagementFragment()
    }

    override fun setSystemBarStyle() {
        requireActivity().window.setSystemBarStyle(!requireActivity().isDarkMode)
    }
}

open class ManagementFragment : MainModuleFragment(), TouchReactor {

    protected lateinit var viewModel: MainActivityViewModel

    private lateinit var layout: LinearLayoutManager
    private lateinit var adapter: LocationAdapter
    private lateinit var recyclerView: RecyclerView
    private lateinit var itemTouchHelper: ItemTouchHelper
    private var resourceProvider: ResourceProvider? = null

    private var callback: Callback? = null

    interface Callback {
        fun onSearchBarClicked()
    }

    override fun onCreateView(
        inflater: LayoutInflater,
        container: ViewGroup?,
        savedInstanceState: Bundle?,
    ): View {
        initModel()
        initView()
        setCallback(requireActivity() as Callback)

        return ComposeView(requireContext()).apply {
            setContent {
                BreezyWeatherTheme {
                    ContentView()
                }
            }
        }
    }

    @Composable
    private fun ContentView() {
        ensureResourceProvider()

        val validLocationListState = viewModel.validLocationList.collectAsState()
        var notificationDismissed by remember {
            mutableStateOf(viewModel.statementManager.isPostNotificationDialogAlreadyShown)
        }
        var notificationAppUpdateCheckDismissed by remember {
            mutableStateOf(viewModel.statementManager.isAppUpdateCheckDialogAlreadyShown)
        }

        val dialogChooseWeatherSourcesOpenState = viewModel.dialogChooseWeatherSourcesOpen.collectAsState()
        val selectedLocationState = viewModel.selectedLocation.collectAsState()

        val dialogChooseDebugLocationOpenState = viewModel.dialogChooseDebugLocationOpen.collectAsState()

        /*
         * We should add a scroll behavior to make the top bar change color when scrolling, but
         * as we mix ComposeView and XML views, this leads to stuttering in scrolling.
         * Implement it later once we replace the RecyclerView as a LazyList. It’s not an easy
         * task as we need to implement drag & drop and swipe left/right
         */
        Material3Scaffold(
            topBar = {
                BWCenterAlignedTopAppBar(
                    title = stringResource(R.string.locations),
                    onBackPressed = if (!((requireActivity() as MainActivity).isDrawerLayoutVisible)) {
                        { (requireActivity() as MainActivity).setManagementFragmentVisibility(false) }
                    } else {
                        null
                    },
                    actions = {
                        IconButton(
                            onClick = {
                                activity?.let { IntentHelper.startSettingsActivity(it) }
                            }
                        ) {
                            Icon(
                                painterResource(R.drawable.ic_settings),
                                contentDescription = stringResource(R.string.action_settings),
                                tint = MaterialTheme.colorScheme.onSurface
                            )
                        }
                    },
                    windowInsets = WindowInsets.safeDrawing.only(WindowInsetsSides.Top)
                )
            },
            floatingActionButton = {
                if (validLocationListState.value.isNotEmpty()) {
                    Column {
                        if (BreezyWeather.instance.debugMode) {
                            FloatingActionButton(
                                onClick = {
                                    viewModel.openChooseDebugLocationDialog()
                                }
                            ) {
                                Icon(
                                    Icons.Outlined.BugReport,
                                    stringResource(R.string.action_add_debug_location)
                                )
                            }
                            Spacer(modifier = Modifier.height(dimensionResource(R.dimen.normal_margin)))
                        }
                        if (validLocationListState.value.firstOrNull { it.isCurrentPosition } == null) {
                            FloatingActionButton(
                                onClick = {
                                    viewModel.openChooseWeatherSourcesDialog(null)
                                }
                            ) {
                                Icon(
                                    Icons.Outlined.MyLocation,
                                    stringResource(R.string.action_add_current_location)
                                )
                            }
                            Spacer(modifier = Modifier.height(dimensionResource(R.dimen.normal_margin)))
                        }
                        FloatingActionButton(
                            onClick = {
                                callback?.onSearchBarClicked()
                            }
                        ) {
                            Icon(
                                Icons.Outlined.Add,
                                stringResource(R.string.action_add_new_location)
                            )
                        }
                    }
                }
            }
        ) { paddings ->
            if (validLocationListState.value.isNotEmpty()) {
                Column(
                    modifier = Modifier
                        .fillMaxSize()
                        .padding(
                            // Do not set a horizontal padding as this adds too much padding in
                            // landscape mode.
                            top = paddings.calculateTopPadding(),
                            bottom = paddings.calculateBottomPadding(),
                            start = dimensionResource(R.dimen.normal_margin),
                            end = dimensionResource(R.dimen.normal_margin)
                        )
                ) {
<<<<<<< HEAD
                    var hasNotificationPermission: Boolean? = null
                    if (!notificationDismissed || !notificationAppUpdateCheckDismissed) {
                        val notificationPermissionState = rememberMultiplePermissionsState(
                            if (Build.VERSION.SDK_INT >= Build.VERSION_CODES.TIRAMISU) {
                                listOf(Manifest.permission.POST_NOTIFICATIONS)
                            } else {
                                // permission not needed
                                emptyList()
                            }
                        )
                        hasNotificationPermission = notificationPermissionState.permissions.isEmpty() ||
                            notificationPermissionState.permissions[0].status == PermissionStatus.Granted
                    }
                    if (Build.VERSION.SDK_INT >= Build.VERSION_CODES.TIRAMISU) {
                        AnimatedVisibilitySlideVertically(
                            hasNotificationPermission == false && !notificationDismissed
                        ) {
                            Column {
                                NotificationCard(
                                    title = stringResource(R.string.dialog_permissions_notification_title),
                                    summary = stringResource(R.string.dialog_permissions_notification_content),
                                    onClick = {
                                        viewModel.statementManager.setPostNotificationDialogAlreadyShown()
                                        notificationDismissed = true

                                        PermissionHelper.requestPermissionWithFallback(
                                            activity = requireActivity(),
                                            permission = Manifest.permission.POST_NOTIFICATIONS,
                                            fallback = {
                                                IntentHelper.startNotificationSettingsActivity(requireActivity())
                                            }
                                        )
                                    },
                                    onClose = {
                                        viewModel.statementManager.setPostNotificationDialogAlreadyShown()
                                        notificationDismissed = true
                                        /*
                                         * We could turn off alert notification from SettingsManager, but
                                         * it’s best not to, as the user can still enable notification
                                         * permission again from Android settings, and there is a
                                         * permission check before sending any notification even if
                                         * preference is enabled.
                                         */
                                    }
                                )
                                Spacer(modifier = Modifier.height(dimensionResource(R.dimen.little_margin)))
                            }
=======
                    if (!viewModel.statementManager.isPostNotificationDialogAlreadyShown &&
                        Build.VERSION.SDK_INT >= Build.VERSION_CODES.TIRAMISU &&
                        !notificationDismissed
                    ) {
                        val notificationPermissionState =
                            rememberPermissionState(permission = Manifest.permission.POST_NOTIFICATIONS)
                        if (notificationPermissionState.status != PermissionStatus.Granted) {
                            NotificationCard(
                                title = stringResource(R.string.dialog_permissions_notification_title),
                                summary = stringResource(R.string.dialog_permissions_notification_content),
                                onClick = {
                                    viewModel.statementManager.setPostNotificationDialogAlreadyShown()
                                    notificationDismissed = true

                                    PermissionHelper.requestPermissionWithFallback(
                                        activity = requireActivity(),
                                        permission = Manifest.permission.POST_NOTIFICATIONS,
                                        fallback = {
                                            IntentHelper.startNotificationSettingsActivity(requireActivity())
                                        }
                                    )
                                },
                                onClose = {
                                    viewModel.statementManager.setPostNotificationDialogAlreadyShown()
                                    notificationDismissed = true
                                    /*
                                     * We could turn off alert notification from SettingsManager, but
                                     * it’s best not to, as the user can still enable notification
                                     * permission again from Android settings, and there is a
                                     * permission check before sending any notification even if
                                     * preference is enabled.
                                     */
                                }
                            )
                            Spacer(modifier = Modifier.height(dimensionResource(R.dimen.small_margin)))
>>>>>>> 177fc5f4
                        }
                    }
                    if (BuildConfig.FLAVOR != "freenet") {
                        AnimatedVisibilitySlideVertically(
                            hasNotificationPermission == true && !notificationAppUpdateCheckDismissed
                        ) {
                            Column {
                                NotificationCard(
                                    title = stringResource(R.string.dialog_app_update_check_title),
                                    summary = stringResource(R.string.dialog_app_update_check_content),
                                    onClick = {
                                        viewModel.statementManager.setAppUpdateCheckDialogAlreadyShown()
                                        notificationAppUpdateCheckDismissed = true
                                        SettingsManager.getInstance(requireContext()).isAppUpdateCheckEnabled = true
                                    },
                                    onClose = {
                                        viewModel.statementManager.setAppUpdateCheckDialogAlreadyShown()
                                        notificationAppUpdateCheckDismissed = true
                                    }
                                )
                                Spacer(modifier = Modifier.height(dimensionResource(R.dimen.small_margin)))
                            }
<<<<<<< HEAD
=======
                        } else {
                            NotificationCard(
                                title = stringResource(R.string.dialog_app_update_check_title),
                                summary = stringResource(R.string.dialog_app_update_check_content),
                                onClick = {
                                    viewModel.statementManager.setAppUpdateCheckDialogAlreadyShown()
                                    notificationAppUpdateCheckDismissed = true
                                    SettingsManager.getInstance(requireContext()).isAppUpdateCheckEnabled = true
                                },
                                onClose = {
                                    viewModel.statementManager.setAppUpdateCheckDialogAlreadyShown()
                                    notificationAppUpdateCheckDismissed = true
                                }
                            )
                            Spacer(modifier = Modifier.height(dimensionResource(R.dimen.small_margin)))
>>>>>>> 177fc5f4
                        }
                    }
                    AndroidView(
                        modifier = Modifier
                            .fillMaxSize()
                            .clipToBounds(),
                        factory = {
                            recyclerView
                        }
                    )
                }
            } else {
                Row(
                    modifier = Modifier
                        .fillMaxSize()
                        .padding(
                            // Do not set a horizontal padding as this adds too much padding in
                            // landscape mode.
                            PaddingValues(horizontal = dimensionResource(R.dimen.normal_margin)) +
                                PaddingValues(
                                    top = paddings.calculateTopPadding(),
                                    bottom = paddings.calculateBottomPadding() + dimensionResource(R.dimen.large_margin)
                                )
                        ),
                    verticalAlignment = Alignment.CenterVertically
                ) {
                    Column(
                        modifier = Modifier
                            .fillMaxWidth(),
                        horizontalAlignment = Alignment.CenterHorizontally,
                        verticalArrangement = Arrangement.spacedBy(dimensionResource(R.dimen.large_margin))
                    ) {
                        Button(
                            onClick = {
                                callback?.onSearchBarClicked()
                            }
                        ) {
                            Text(
                                text = stringResource(R.string.action_add_new_location),
                                style = MaterialTheme.typography.bodyLarge,
                                textAlign = TextAlign.Center
                            )
                        }
                        OutlinedButton(
                            onClick = {
                                viewModel.openChooseWeatherSourcesDialog(null)
                            }
                        ) {
                            Icon(
                                imageVector = Icons.Outlined.MyLocation,
                                contentDescription = stringResource(R.string.location_current),
                                modifier = Modifier.size(ButtonDefaults.IconSize)
                            )
                            Spacer(modifier = Modifier.size(ButtonDefaults.IconSpacing))
                            Text(
                                text = stringResource(R.string.action_add_current_location),
                                color = MaterialTheme.colorScheme.primary,
                                style = MaterialTheme.typography.bodyLarge,
                                textAlign = TextAlign.Center
                            )
                        }
                        if (BreezyWeather.instance.debugMode) {
                            OutlinedButton(
                                onClick = {
                                    viewModel.openChooseDebugLocationDialog()
                                }
                            ) {
                                Icon(
                                    imageVector = Icons.Outlined.BugReport,
                                    contentDescription = stringResource(R.string.settings_debug),
                                    modifier = Modifier.size(ButtonDefaults.IconSize)
                                )
                                Spacer(modifier = Modifier.size(ButtonDefaults.IconSpacing))
                                Text(
                                    text = stringResource(R.string.action_add_debug_location),
                                    color = MaterialTheme.colorScheme.primary,
                                    style = MaterialTheme.typography.bodyLarge,
                                    textAlign = TextAlign.Center
                                )
                            }
                        }
                    }
                }
            }
        }

        if (dialogChooseWeatherSourcesOpenState.value) {
            SecondarySourcesPreference(
                sourceManager = (requireActivity() as MainActivity).sourceManager,
                location = selectedLocationState.value
                    ?: LocationPreset.getLocationWithPresetApplied(Location(isCurrentPosition = true)),
                onClose = { newLocation: Location? ->
                    viewModel.closeChooseWeatherSourcesDialog()

                    if (newLocation != null) {
                        // If coming from an existing location
                        if (selectedLocationState.value != null) {
                            // If main source was changed, we need to check first that it doesn't create
                            // a duplicate
                            if (selectedLocationState.value!!.forecastSource != newLocation.forecastSource) {
                                if (viewModel.locationExists(newLocation)) {
                                    SnackbarHelper.showSnackbar(getString(R.string.location_message_already_exists))
                                } else {
                                    viewModel.updateLocation(newLocation, selectedLocationState.value!!)
                                    SnackbarHelper.showSnackbar(getString(R.string.location_message_updated))
                                }
                            } else {
                                viewModel.updateLocation(newLocation, selectedLocationState.value!!)
                                SnackbarHelper.showSnackbar(getString(R.string.location_message_updated))
                            }
                        } else {
                            if (viewModel.locationExists(newLocation)) {
                                SnackbarHelper.showSnackbar(getString(R.string.location_message_already_exists))
                            } else {
                                viewModel.addLocation(newLocation, null)
                                SnackbarHelper.showSnackbar(getString(R.string.location_message_added))
                            }
                        }
                    }
                },
                locationExists = { loc: Location ->
                    viewModel.locationExists(loc)
                }
            )
        }

        if (BreezyWeather.instance.debugMode && dialogChooseDebugLocationOpenState.value) {
            DebugLocationScreen(
                sourceManager = (requireActivity() as MainActivity).sourceManager,
                onClose = { addedLocation: Location? ->
                    viewModel.closeChooseDebugLocationDialog()

                    if (addedLocation != null) {
                        if (viewModel.locationExists(addedLocation)) {
                            SnackbarHelper.showSnackbar(getString(R.string.location_message_already_exists))
                        } else {
                            viewModel.addLocation(addedLocation, null)
                            SnackbarHelper.showSnackbar(getString(R.string.location_message_added))
                        }
                    }
                }
            )
        }
    }

    override fun setSystemBarStyle() {
        // do nothing.
    }

    override fun onConfigurationChanged(newConfig: Configuration) {
        super.onConfigurationChanged(newConfig)
        val firstHolderPosition = layout.findFirstVisibleItemPosition()
        adapter.notifyItemRangeChanged(
            firstHolderPosition,
            layout.findLastVisibleItemPosition() - firstHolderPosition + 1
        )
    }

    private fun initModel() {
        viewModel = ViewModelProvider(requireActivity())[MainActivityViewModel::class.java]
    }

    private fun initView() {
        adapter =
            LocationAdapter(
                requireActivity(),
                ArrayList(),
                null,
                (requireActivity() as MainActivity).sourceManager,
                mClickListener = { formattedId ->
                    viewModel.setLocation(formattedId)
                    parentFragmentManager.popBackStack()
                }
            ) { holder ->
                itemTouchHelper.startDrag(holder)
            }
        recyclerView = RecyclerView(requireContext())
        recyclerView.adapter = adapter
        recyclerView.layoutManager = LinearLayoutManager(
            requireActivity(),
            RecyclerView.VERTICAL,
            false
        ).also { layout = it }
        while (recyclerView.itemDecorationCount > 0) {
            recyclerView.removeItemDecorationAt(0)
        }
        recyclerView.addItemDecoration(
            Material3ListItemDecoration(
                requireContext()
            )
        )

        itemTouchHelper = ItemTouchHelper(
            LocationItemTouchCallback(
                requireActivity() as BreezyActivity,
                viewModel,
                this
            )
        )
        itemTouchHelper.attachToRecyclerView(recyclerView)

        // Start a coroutine in the lifecycle scope
        // FIXME: Race condition
        lifecycleScope.launch {
            // repeatOnLifecycle launches the block in a new coroutine every time the
            // lifecycle is in the STARTED state (or above) and cancels it when it's STOPPED.
            repeatOnLifecycle(Lifecycle.State.STARTED) {
                // Trigger the flow and start listening for values.
                // Note that this happens when lifecycle is STARTED and stops
                // collecting when the lifecycle is STOPPED
                viewModel.validLocationList.collect {
                    // New value received
                    adapter.update(it, viewModel.currentLocation.value?.location?.formattedId)
                }
            }
        }
        lifecycleScope.launch {
            // repeatOnLifecycle launches the block in a new coroutine every time the
            // lifecycle is in the STARTED state (or above) and cancels it when it's STOPPED.
            repeatOnLifecycle(Lifecycle.State.STARTED) {
                // Trigger the flow and start listening for values.
                // Note that this happens when lifecycle is STARTED and stops
                // collecting when the lifecycle is STOPPED
                viewModel.currentLocation.collect {
                    // New value received
                    adapter.update(viewModel.validLocationList.value, it?.location?.formattedId)
                }
            }
        }
    }

    fun prepareReenterTransition() {
        // TODO
        postponeEnterTransition()
        startPostponedEnterTransition()
    }

    // interface.
    private fun setCallback(l: Callback?) {
        callback = l
    }

    // location item touch reactor.
    override fun resetViewHolderAt(position: Int) {
        adapter.notifyItemChanged(position)
    }

    override fun reorderByDrag(from: Int, to: Int) {
        adapter.update(from, to)
    }

    private fun ensureResourceProvider() {
        val iconProvider = SettingsManager
            .getInstance(requireContext())
            .iconProvider
        if (resourceProvider == null || resourceProvider!!.packageName != iconProvider) {
            resourceProvider = ResourcesProviderFactory.newInstance
        }
    }

    @Composable
    fun DebugLocationScreen(
        sourceManager: SourceManager,
        onClose: ((location: Location?) -> Unit),
        modifier: Modifier = Modifier,
    ) {
        val context = LocalContext.current
        val sourcesWithTestingLocations = sourceManager.getWeatherSources().filter { it.testingLocations.isNotEmpty() }

        AlertDialogNoPadding(
            modifier = modifier,
            onDismissRequest = {
                onClose(null)
            },
            title = {
                Text(
                    text = stringResource(R.string.action_add_debug_location),
                    color = MaterialTheme.colorScheme.onSurface,
                    style = MaterialTheme.typography.headlineSmall
                )
            },
            text = {
                LazyColumn(
                    modifier = Modifier.fillMaxSize(),
                    contentPadding = PaddingValues(horizontal = dimensionResource(R.dimen.small_margin)),
                    verticalArrangement = Arrangement.spacedBy(4.dp)
                ) {
                    itemsIndexed(sourcesWithTestingLocations) { sourceIndex, source ->
                        Text(
                            source.name,
                            modifier = Modifier.padding(
                                start = dimensionResource(R.dimen.normal_margin),
                                bottom = dimensionResource(R.dimen.small_margin)
                            )
                        )

                        source.testingLocations.forEachIndexed { locationIndex, location ->
                            val enabled = !viewModel.locationExists(location)
                            Material3ExpressiveCardListItem(
                                elevation = if (enabled) defaultCardListItemElevation else 0.dp,
                                isFirst = locationIndex == 0,
                                isLast = locationIndex == source.testingLocations.lastIndex
                            ) {
                                ListItem(
                                    tonalElevation = if (enabled) defaultCardListItemElevation else 0.dp,
                                    modifier = Modifier
                                        .fillMaxWidth()
                                        .alpha(if (enabled) 1f else 0.5f)
                                        .clickable(
                                            interactionSource = remember { MutableInteractionSource() },
                                            indication = themeRipple(),
                                            onClick = { onClose(location) },
                                            enabled = enabled
                                        ),
                                    colors = ListItemDefaults.colors(
                                        containerColor = Color.Transparent
                                    ),
                                    headlineContent = {
                                        Text(
                                            source.getName(context),
                                            fontWeight = FontWeight.Bold,
                                            color = MaterialTheme.colorScheme.onSurface
                                        )
                                    },
                                    supportingContent = {
                                        Text(
                                            location.getPlace(context),
                                            color = MaterialTheme.colorScheme.onSurfaceVariant
                                        )
                                    }
                                )
                            }
                            if (locationIndex != source.testingLocations.lastIndex) {
                                Spacer(modifier = Modifier.height(2.dp))
                            }
                        }
                        if (sourceIndex != sourcesWithTestingLocations.lastIndex) {
                            Spacer(modifier = Modifier.height(dimensionResource(R.dimen.normal_margin)))
                        }
                    }
                }
            },
            confirmButton = {
                TextButton(
                    onClick = {
                        onClose(null)
                    }
                ) {
                    Text(
                        text = stringResource(R.string.action_close),
                        color = MaterialTheme.colorScheme.primary,
                        style = MaterialTheme.typography.labelLarge
                    )
                }
            }
        )
    }
}<|MERGE_RESOLUTION|>--- conflicted
+++ resolved
@@ -270,7 +270,6 @@
                             end = dimensionResource(R.dimen.normal_margin)
                         )
                 ) {
-<<<<<<< HEAD
                     var hasNotificationPermission: Boolean? = null
                     if (!notificationDismissed || !notificationAppUpdateCheckDismissed) {
                         val notificationPermissionState = rememberMultiplePermissionsState(
@@ -316,45 +315,8 @@
                                          */
                                     }
                                 )
-                                Spacer(modifier = Modifier.height(dimensionResource(R.dimen.little_margin)))
-                            }
-=======
-                    if (!viewModel.statementManager.isPostNotificationDialogAlreadyShown &&
-                        Build.VERSION.SDK_INT >= Build.VERSION_CODES.TIRAMISU &&
-                        !notificationDismissed
-                    ) {
-                        val notificationPermissionState =
-                            rememberPermissionState(permission = Manifest.permission.POST_NOTIFICATIONS)
-                        if (notificationPermissionState.status != PermissionStatus.Granted) {
-                            NotificationCard(
-                                title = stringResource(R.string.dialog_permissions_notification_title),
-                                summary = stringResource(R.string.dialog_permissions_notification_content),
-                                onClick = {
-                                    viewModel.statementManager.setPostNotificationDialogAlreadyShown()
-                                    notificationDismissed = true
-
-                                    PermissionHelper.requestPermissionWithFallback(
-                                        activity = requireActivity(),
-                                        permission = Manifest.permission.POST_NOTIFICATIONS,
-                                        fallback = {
-                                            IntentHelper.startNotificationSettingsActivity(requireActivity())
-                                        }
-                                    )
-                                },
-                                onClose = {
-                                    viewModel.statementManager.setPostNotificationDialogAlreadyShown()
-                                    notificationDismissed = true
-                                    /*
-                                     * We could turn off alert notification from SettingsManager, but
-                                     * it’s best not to, as the user can still enable notification
-                                     * permission again from Android settings, and there is a
-                                     * permission check before sending any notification even if
-                                     * preference is enabled.
-                                     */
-                                }
-                            )
-                            Spacer(modifier = Modifier.height(dimensionResource(R.dimen.small_margin)))
->>>>>>> 177fc5f4
+                                Spacer(modifier = Modifier.height(dimensionResource(R.dimen.small_margin)))
+                            }
                         }
                     }
                     if (BuildConfig.FLAVOR != "freenet") {
@@ -377,24 +339,6 @@
                                 )
                                 Spacer(modifier = Modifier.height(dimensionResource(R.dimen.small_margin)))
                             }
-<<<<<<< HEAD
-=======
-                        } else {
-                            NotificationCard(
-                                title = stringResource(R.string.dialog_app_update_check_title),
-                                summary = stringResource(R.string.dialog_app_update_check_content),
-                                onClick = {
-                                    viewModel.statementManager.setAppUpdateCheckDialogAlreadyShown()
-                                    notificationAppUpdateCheckDismissed = true
-                                    SettingsManager.getInstance(requireContext()).isAppUpdateCheckEnabled = true
-                                },
-                                onClose = {
-                                    viewModel.statementManager.setAppUpdateCheckDialogAlreadyShown()
-                                    notificationAppUpdateCheckDismissed = true
-                                }
-                            )
-                            Spacer(modifier = Modifier.height(dimensionResource(R.dimen.small_margin)))
->>>>>>> 177fc5f4
                         }
                     }
                     AndroidView(

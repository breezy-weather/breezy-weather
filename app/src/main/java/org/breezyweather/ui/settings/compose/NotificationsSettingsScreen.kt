--- conflicted
+++ resolved
@@ -105,11 +105,6 @@
                     }
                 }
             }
-<<<<<<< HEAD
-=======
-
-            sectionHeaderItem(R.string.notification_channel_app_updates)
->>>>>>> 177fc5f4
             if (BuildConfig.FLAVOR != "freenet") {
                 sectionHeaderItem(R.string.notification_channel_app_updates)
                 switchPreferenceItem(R.string.settings_notifications_app_updates_check) { id ->

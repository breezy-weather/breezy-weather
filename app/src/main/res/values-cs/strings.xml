<resources xmlns:tools="http://schemas.android.com/tools">

    <!-- app. -->
    <string name="app_name">Počasí</string>
    <string name="geometric_weather">Geometrické počasí</string>

    <!-- keyword. -->
    <string name="current_location">Aktuální poloha</string>
    <string name="resident_location">Poloha bydliště</string>
    <string name="default_location">Výchozí poloha</string>
    <string name="live">Živě</string>
    <string name="today">Dnes</string>
    <string name="refresh_at">Aktualizováno v</string>
    <string name="local_time">Místní čas</string>
    <string name="precipitation">Srážky</string>
    <string name="precipitation_probability">Pravděpodobnost srážek</string>
    <string name="precipitation_duration">Doba srážek</string>
    <string name="maxi_temp">denní čas</string>
    <string name="mini_temp">noční čas</string>
    <string name="time">čas</string>
    <string name="day">denní čas</string>
    <string name="night">noční čas</string>
    <string name="temperature">Teplota</string>
    <string name="wind">Vítr</string>
    <string name="wind_direction">Směr větru</string>
    <string name="wind_speed">Rychlost větru</string>
    <string name="wind_level">Síla větru</string>
    <string name="sensible_temp">Znatelná teplota</string>
    <string name="humidity">Vlhkost vzduchu</string>
    <string name="uv_index">UV záření</string>
    <string name="hours_of_sun">Doba slunce</string>
    <string name="forecast">Předpověď</string>
    <string name="briefings">Instrukce</string>
    <string name="daytime">Denní čas</string>
    <string name="nighttime">Noční čas</string>
    <string name="publish_at">Publikovat v</string>
    <string name="feels_like">Pocitově</string>
    <string name="follow_system">Podle systému</string>
    <string name="background_information">Informace na pozadí</string>
    <string name="pressure">Atmosférický tlak</string>
    <string name="visibility">Viditelnost</string>
    <string name="dew_point">Rosný bod</string>
    <string name="cloud_cover">Oblačnost</string>
    <string name="ceiling">Výška mraků</string>
    <string name="get_more">Zjisti víc</string>
    <string name="get_more_store">Zjistit více v obchodu</string>
    <string name="get_more_github">Zjisti více na Githubu</string>
    <string name="refresh">Obnovit</string>
    <string name="restart">Restartovat</string>
    <string name="edit">Upravit</string>

    <string name="of_clock">:00</string>
    <string name="yesterday">rok/den</string>
    <string name="tomorrow">čas/měsíc/týden</string>
    <string name="week">týden</string>
    <string name="week_1">Po</string>
    <string name="week_2">Út</string>
    <string name="week_3">St</string>
    <string name="week_4">Čt</string>
    <string name="week_5">Pá</string>
    <string name="week_6">So</string>
    <string name="week_7">Ne</string>

    <string name="real_feel_temperature">Pocitová teplota</string>
    <string name="real_feel_shade_temperature">Pocitová teplota ve stínu</string>
    <string name="apparent_temperature">Zdánlivá teplota</string>
    <string name="wind_chill_temperature">Ochlazení větrem</string>
    <string name="wet_bulb_temperature">Ochlazení vlhkostí</string>
    <string name="degree_day_temperature">Stupeň vytápění</string>

    <string name="total">Celkově</string>
    <string name="thunderstorm">Bouřka</string>
    <string name="rain">Déšť</string>
    <string name="snow">Sníh</string>
    <string name="ice">Led</string>

    <string name="wind_0">Bezvětří</string>
    <string name="wind_1">Vánek</string>
    <string name="wind_2">Větřík</string>
    <string name="wind_3">Slabý vítr</string>
    <string name="wind_4">Mírný vítr</string>
    <string name="wind_5">Čerstvý vítr</string>
    <string name="wind_6">Silný vítr</string>
    <string name="wind_7">Prudký vítr</string>
    <string name="wind_8">Bouřlivý vítr</string>
    <string name="wind_9">Vichřice</string>
    <string name="wind_10">Silná vichřice</string>
    <string name="wind_11">Mohutná vichřice</string>
    <string name="wind_12">Orkán</string>

    <string name="precipitation_light">Mrholení</string>
    <string name="precipitation_middle">Déšť</string>
    <string name="precipitation_heavy">Silný déšť</string>
    <string name="precipitation_rainstorm">Bouřka</string>

    <string name="aqi_1">Velmi čistý</string>
    <string name="aqi_2">Převážně čistý</string>
    <string name="aqi_3">Jemně znečištěný</string>
    <string name="aqi_4">Středně znečištěný</string>
    <string name="aqi_5">Velmi znečištěný</string>
    <string name="aqi_6">Vážně znečištěný</string>

    <string name="phase_new">Nový měsíc</string>
    <string name="phase_waxing_crescent">Dorustající čtvrtina</string>
    <string name="phase_first">Dorůstající polovina</string>
    <string name="phase_waxing_gibbous">Dorůstající tři čtvrtiny</string>
    <string name="phase_full">Úplněk</string>
    <string name="phase_waning_gibbous">Ubývající tři čtvrtiny</string>
    <string name="phase_third">Ubývající polovina</string>
    <string name="phase_waning_crescent">Ubývající čtvrtina</string>

    <string name="grass">Tráva</string>
    <string name="mold">Plísňe</string>
    <string name="ragweed">Ambrózie</string>
    <string name="tree">Pyl</string>

    <string name="daily_overview">Předpověď po dnech</string>
    <string name="hourly_overview">Předpověď po hodinách</string>
    <string name="minutely_overview">Předpověď po minutách</string>
    <string name="precipitation_overview">Předpověď srážek</string>
    <string name="air_quality">Kvalita vzduchu</string>
    <string name="allergen">Alergeny</string>
    <string name="life_details">Detaily</string>
    <string name="sunrise_sunset">Slunce a Měsíc</string>

    <string name="next">DALŠÍ</string>
    <string name="done">HOTOVO</string>
    <string name="cancel" tools:ignore="ButtonCase">ZRUŠIT</string>
    <string name="on">Povoleno</string>
    <string name="off">Zakázano</string>
    <string name="go_to_set">NASTAVIT</string>
    <string name="help">POMOC</string>
    <string name="learn_more">ZJISTIT VÍCE</string>

    <string name="about_app">O aplikaci</string>
    <string name="introduce">Představit</string>
    <string name="email">E-mail</string>
    <string name="donate">Přispět</string>
    <string name="gitHub">GitHub</string>
    <string name="translator">Pomoc s překladem</string>
    <string name="thanks">Poděkování</string>

    <string name="alipay">Alipay</string>
    <string name="wechat">Wechat</string>

<<<<<<< HEAD
    <string name="date_format_short">M-d</string>
    <string name="date_format_long">MMM d</string>
    <string name="date_format_widget_short">EEEE, MMM d</string>
    <string name="date_format_widget_long">EEEE, MMM d</string>
    <string name="date_format_widget_oreo_style">EEEE, MMM d│</string>
=======
    <!-- Date format strings. -->
    <!-- Month : MMM(long) / M(short). -->
    <!-- Day   : dd(long) / d(short). -->
    <!-- Week  : EEEE(long) / EEE(short). -->
    <string name="date_format_short">d.M.</string>
    <string name="date_format_long">d. MMM</string>
    <string name="date_format_widget_short">EEE d MMM</string>
    <string name="date_format_widget_long">EEEE d MMM</string>
    <string name="date_format_widget_oreo_style">EEEE d MMM│</string>

    <!-- Do not translate the following set of strings. -->
    <string name="tag_temperature">@string/temperature</string>
    <string name="tag_wind">@string/wind</string>
    <string name="tag_precipitation">@string/precipitation</string>
    <string name="tag_aqi">@string/air_quality</string>
    <string name="tag_uv">@string/uv_index</string>
>>>>>>> 09a7489c

    <!-- about. -->
    <string name="retrofit">Retrofit 2.0</string>
    <string name="about_retrofit">Type - safe je klient pro HTTP pro Android a Java od společnosti Square, Inc.</string>
    <string name="glide">Glide</string>
    <string name="about_glide">Knihovna načítání a ukládání do mezipaměti pro Android zaměřená na jemné posouvání v aplikaci</string>
    <string name="gson">Gson</string>
    <string name="about_gson">Knihovna serializace / deserializace Java, která umí přeměnit Java Objekty do formátu JSON a zpět.</string>
    <string name="greenDAO">GreenDAO</string>
    <string name="about_greenDAO">GreenDAO je jednoduché a rychlé řešení ORM pro Android, které mapuje objekty do databází SQLite.</string>
    <string name="page_indicator">InkPageIndicator</string>
    <string name="about_page_indicator">InkPageIndicator vytvořil @nickbutcher pro Plaid https://github.com/nickbutcher/plaid a backportován Davidem Pacioianou pro API 14+ (4.0+).</string>
    <string name="circular_progress_view">CircularProgressView</string>
    <string name="about_circular_progress_view">Kruhový material design ukazatel průběhu pro Android.</string>

    <!-- feedback. -->
    <string name="feedback_request_permission">Povolení</string>
    <string name="feedback_request_location">Poloha</string>
    <string name="feedback_request_location_in_background">Zjišťování polohy na pozadí</string>
    <string name="feedback_request_location_permission_success">Pokus o získání povolení k poloze uspěl</string>
    <string name="feedback_request_location_permission_failed">Pokus o získání povolení k poloze selhal</string>

    <string name="feedback_location_failed">Pokus o získání polohy selhal</string>
    <string name="feedback_get_weather_failed">Pokus o získání informací o počasí selhal</string>
    <string name="feedback_location_help_title">Ukazuje aplikace špatnou polohu?</string>
    <string name="feedback_check_location_permission">Zkontrolujte povolení k poloze</string>
    <string name="feedback_enable_location_information">Povolte přístup k informacím o poloze</string>
    <string name="feedback_select_location_provider">Vyberte způsob určení polohy</string>
    <string name="feedback_add_location_manually">Přidejte polohu manuálně a odstraňte \'$\'</string>

    <string name="feedback_view_style">Styl vzhledu</string>
    <string name="feedback_show_widget_card">Barva pozadí</string>
    <string name="feedback_show_widget_card_alpha">Průhlednost</string>
    <string name="feedback_hide_subtitle">Schovat popis</string>
    <string name="feedback_subtitle_data">Data popisu</string>
    <string name="feedback_black_text">Barva písma</string>
    <string name="feedback_text_size">Velikost písma</string>
    <string name="feedback_clock_font">Font hodin</string>
    <string name="feedback_custom_subtitle_explanation">Můžete napsat cokoliv, ale dávejte si prosím pozor na délku textu. Pokud chcete citovat data o počasí, tak prosím použijte znak $, aby jste odkazovaly na odpovídající klíčová slova.\n\nNa příklad, \"current weather = $cw$\" se ukáže jako \"current weather = Clear Day\".</string>

    <string name="feedback_custom_subtitle_keyword_cw">$cw$ : Současné Počasí\n</string>
    <string name="feedback_custom_subtitle_keyword_ct">$ct$ : Současná Teplota (℃/℉)\n</string>
    <string name="feedback_custom_subtitle_keyword_ctd">$ctd$ : Současná Teplota (°)\n</string>
    <string name="feedback_custom_subtitle_keyword_at">$at$ : Zdánlivá Teplota (℃/℉)\n</string>
    <string name="feedback_custom_subtitle_keyword_atd">$atd$ : Zdánlivá Teplota (°)\n</string>
    <string name="feedback_custom_subtitle_keyword_cpb">$cpb$ : Současná Pravděpodobnost Srážek (%)\n</string>
    <string name="feedback_custom_subtitle_keyword_cp">$cp$ : Současné Srážky (mm/L/m²)\n</string>
    <string name="feedback_custom_subtitle_keyword_cwd">$cwd$ : Současný Vítr\n</string>
    <string name="feedback_custom_subtitle_keyword_cuv">$cuv$ : Současné UV\n</string>
    <string name="feedback_custom_subtitle_keyword_ch">$ch$ : Současná Vlhkost\n</string>
    <string name="feedback_custom_subtitle_keyword_cps">$cps$ : Současný Tlak\n</string>
    <string name="feedback_custom_subtitle_keyword_cv">$cv$ : Současná Viditelnost\n</string>
    <string name="feedback_custom_subtitle_keyword_cdp">$cdp$ : Současný Rosný Bod\n</string>
    <string name="feedback_custom_subtitle_keyword_l">$l$ : Poloha\n</string>
    <string name="feedback_custom_subtitle_keyword_lat">$lat$ : Zeměpisná Šířka\n</string>
    <string name="feedback_custom_subtitle_keyword_lon">$lon$ : Zeměpisná délka\n</string>
    <string name="feedback_custom_subtitle_keyword_ut">$ut$ : Čas Obnovy\n</string>
    <string name="feedback_custom_subtitle_keyword_d">$d$ : Datum\n</string>
    <string name="feedback_custom_subtitle_keyword_lc">$lc$ : Lunarní Kalendář\n</string>
    <string name="feedback_custom_subtitle_keyword_w">$w$ : Týden\n</string>
    <string name="feedback_custom_subtitle_keyword_ws">$ws$ : Týden (Krátký)\n</string>
    <string name="feedback_custom_subtitle_keyword_dd">$dd$ : Popis Dní\n</string>
    <string name="feedback_custom_subtitle_keyword_hd">$hd$ : Popis Hodin\n</string>
    <string name="feedback_custom_subtitle_keyword_enter">$enter$ : Zadat\n</string>
    <string name="feedback_custom_subtitle_keyword_xdw">$0dw$, $1dw$, …, $4dw$ : \nDnešní Počasí Přes Den, Tmw, …, O 4 dny později\n</string>
    <string name="feedback_custom_subtitle_keyword_xnw">$0nw$, $1nw$, …, $4nw$ : \nDnešní Počasí Přes Noc, Tmw, …, O 4 dny později\n</string>
    <string name="feedback_custom_subtitle_keyword_xdt">$0dt$, $1dt$, …, $4dt$ : \nDnešní Teplota Přes Den, Tmw, …, O 4 dny později (℃/℉)\n</string>
    <string name="feedback_custom_subtitle_keyword_xnt">$0nt$, $1nt$, …, $4nt$ : \nDnešní Teplota Přes Noc, Tmw, …, O 4 dny později (℃/℉)\n</string>
    <string name="feedback_custom_subtitle_keyword_xdtd">$0dtd$, $1dtd$, …, $4dtd$ : \nDnešní Teplota Přes Den, Tmw, …, O 4 dny později (°)\n</string>
    <string name="feedback_custom_subtitle_keyword_xntd">$0ntd$, $1ntd$, …, $4ntd$ : \nDnešní Teplota Přes Noc, Tmw, …, O 4 dny později (°)\n</string>
    <string name="feedback_custom_subtitle_keyword_xdp">$0dp$, $1dp$, …, $4dp$ : \Dnešní Srážky Přes Den, Tmw, …, O 4 dny později (%)\n</string>
    <string name="feedback_custom_subtitle_keyword_xnp">$0np$, $1np$, …, $4np$ : \nDnešní srážky přes Noc, Tmw, …, O 4 dny později (%)\n</string>
    <string name="feedback_custom_subtitle_keyword_xdwd">$0dwd$, $1dwd$, …, $4dwd$ : \nDnešní vítr přes den, Tmw, …, O 4 dny později\n</string>
    <string name="feedback_custom_subtitle_keyword_xnwd">$0nwd$, $1nwd$, …, $4nwd$ : \nDnešní vítr přes noc, Tmw, …, O 4 dny později\n</string>
    <string name="feedback_custom_subtitle_keyword_xsr">$0sr$, $1sr$, …, $4sr$ : \nDnešní čas východu slunce, Tmw, …, O 4 dny později\n</string>
    <string name="feedback_custom_subtitle_keyword_xss">$0ss$, $1ss$, …, $4ss$ : \nDnešní čas západu slunce Tmw, …, O 4 dny později\n</string>
    <string name="feedback_custom_subtitle_keyword_xmr">$0mr$, $1mr$, …, $4mr$ : \nDnešní čas východu měsíce, Tmw, …, O 4 dny později\n</string>
    <string name="feedback_custom_subtitle_keyword_xms">$0ms$, $1ms$, …, $4ms$ : \nDnešní čas západu měsíce, Tmw, …, O 4 dny později\n</string>
    <string name="feedback_custom_subtitle_keyword_xmp">$0mp$, $1mp$, …, $4mp$ : \nDnešní fáze měsíce, Tmw, …, O 4 dny později\n</string>

    <string name="feedback_live_wallpaper_weather_kind">Počasí</string>
    <string name="feedback_live_wallpaper_day_night_type">Čas</string>

    <string name="feedback_click_toggle">Stiskněte graf pro přepnutí dat</string>
    <string name="feedback_no_data">ŽÁDNÉ INFORMACE</string>

    <string name="feedback_collect_failed">Tato poloha již existuje</string>
    <string name="feedback_collect_succeed">Poloha úspěšně přidána</string>
    <string name="feedback_delete_succeed">Poloha úspěšně odstraněna </string>
    <string name="feedback_location_list_cannot_be_null">Seznam poloh nemůže být prázdný</string>

    <string name="feedback_search_location">Vyhledat polohu…</string>
    <string name="feedback_not_yet_location">Zatím nenalezena žádná poloha…</string>
    <string name="feedback_search_nothing">Žádná poloha nenalazena</string>
    <string name="feedback_initializing">Zprovozňování…</string>

    <string name="feedback_refresh_notification_after_back">Změny se projeví poté, co se vrátíte na domovskou obrazovku.</string>
    <string name="feedback_refresh_notification_now">Obnovit nyní</string>
    <string name="feedback_refresh_ui_after_refresh">Změny se projeví až po obnovení počasí</string>
    <string name="feedback_restart">Změny se projeví až po restartování aplikace</string>
    <string name="feedback_readd_location">Přidejte prosím polohy znovu</string>
    <string name="feedback_readd_location_after_changing_source">Přidejte prosím polohy znovu, potom co změníte zdroj informací o počasí</string>

    <string name="feedback_running_in_background">Aplikace běží na pozadí aby zajistila aktualizace informací počasí</string>
    <string name="feedback_updating_weather_data">Aktualizace informací o počasí</string>
    <string name="feedback_updated_in_background">Aktualizováno na pozadí</string>

    <string name="feedback_interpret_background_notification_content">Pokud na některých zařízeních zakážete možnost \'Běžet volně na pozadí\', tak oznámení které se možná zobrazí bude dočasně trvalé (nesmazatelné).</string>
    <string name="feedback_interpret_notification_group_title">Blokovat skupinu oznámení</string>
    <string name="feedback_interpret_notification_group_content">Pokud zakážete možnost "Běžet volně na pozadí" se v oznamovacím panelu zobrazí (trvalé) oznámení, které označuje aplikaci běžící na pozadí, aby se zamezilo zastavení aplikace. Pokud toto oznámení chcete blokovat jděte do informací o aplikaci do sekce notifikací a zakažte položku "Geometric Weather Background information".</string>
    <string name="feedback_ignore_battery_optimizations_title">Ignorovat optimalizaci baterie</string>
    <string name="feedback_ignore_battery_optimizations_content">Aby aplikace mohla fungovat i na pozadí, zakažte pro ni prosím optimalizaci baterie.</string>

    <string name="feedback_cannot_start_live_wallpaper_activity">Nepodařilo se zobrazit náhled živé tapety</string>

    <string name="feedback_unusable_geocoder">Toto zařízení neobsahuje funkční geokodér. Poskytovatel polohy byl změněn na Baidu polohu.</string>
    <string name="feedback_about_geocoder">Geokodér je komponent, který konvertuje výsledky polohy ze zeměpisné šířky a délky do formátu typu \'XX město, YY provincie \'. Pokud tento komponent chybí, můžete používat jako zdroj informací o počasí pouze z AccuWeather, pokud používáte nativní API pro získání polohy.</string>

    <string name="feedback_today_precipitation_alert">Dnes možná přijdou srážky</string>
    <string name="feedback_short_term_precipitation_alert">V několika dalších hodinách možná přijdou srážky</string>

    <string name="feedback_resident_location">Nastavit jako bydliště</string>
    <string name="feedback_resident_location_description">Geometrické počasí automaticky ukáže a skryje navštěvovaná města na základě aktuální polohy.\nNa příklad si můžete nastavit svůj domov a jiná místa, která navštěvuješ aby si je měl vždy po ruce. Až se dostaneš domů,počasí ve tvém bydlišti bude skryto a zobrazí se počasí kolem tvé aktuální polohy.</string>
    <string name="feedback_click_to_get_more">Klepni pro více info…</string>

    <!-- action -->
    <string name="action_alert">Upozornit</string>
    <string name="action_manage">Spravovat místa</string>l
    <string name="action_search">Hledat</string>
    <string name="action_settings">Nastavení</string>
    <string name="action_preview">Přehled</string>
    <string name="action_about">O aplikaci</string>
    <string name="action_appStore">Obchod s aplikacemi</string>

    <!-- widget -->
    <string name="widget_day">Denní</string>
    <string name="widget_week">Týdenní</string>
    <string name="widget_day_week">Denní + Týdenní</string>
    <string name="widget_clock_day_horizontal">Hodiny + Denní (Horizontal style)</string>
    <string name="widget_clock_day_details">Hodiny + Denní (Detaily)</string>
    <string name="widget_clock_day_vertical">Hodiny + Denní (Svisle)</string>
    <string name="widget_clock_day_week">Hodiny + Denní + Týdenní</string>
    <string name="widget_text">Písmo</string>
    <string name="widget_trend_daily">Graf po dnech</string>
    <string name="widget_trend_hourly">Graf po hodinách</string>
    <string name="wait_refresh">Načítání</string>
    <string name="ellipsis">…</string>

    <!-- settings -->
    <string name="settings_category_basic">Základní</string>
    <string name="settings_title_background_free">Běžet volně na pozadí</string>
    <string name="settings_summary_background_free_on">Povoleno\nPokud se widgety a oznámení neobnovují automaticky, tak prosím zakažte tuto možnost.</string>
    <string name="settings_summary_background_free_off">Zakázáno\nPokud nechcete, aby tato aplikace pracovala na pozadí povolte prosím tuto možnost.</string>
    <string name="settings_title_live_wallpaper">Živá tapeta</string>
    <string name="settings_summary_live_wallpaper">Nastavit material design animaci jako živou tapetu</string>
    <string name="settings_title_service_provider">Poskytovatel služeb</string>
    <string name="settings_summary_service_provider">Vybrat poskytovatele polohy a informací o počasí</string>
    <string name="settings_title_weather_source">Zdroj informací o počasí</string>
    <string name="settings_title_location_service">Způsob určování polohy</string>
    <string name="settings_title_dark_mode">Tmavý mód</string>
    <string name="settings_title_ui_style">Styl rozhraní</string>
    <string name="settings_title_icon_provider">Balíček ikon</string>
    <string name="settings_title_appearance">Vzhled</string>
    <string name="settings_summary_appearance">Styl rozhraní, řazení karet, jazyk atd…</string>
    <string name="settings_title_card_display">Zobrazené karty</string>
    <string name="settings_title_card_order">Řazení karet</string>
    <string name="settings_title_gravity_sensor_switch">Použít gravitační senzor</string>
    <string name="settings_title_list_animation_switch">Animace seznamu</string>
    <string name="settings_title_item_animation_switch">Animace položky</string>
    <string name="settings_language">Jazyk</string>
    <string name="settings_title_unit">Jednotky</string>
    <string name="settings_summary_unit">Nastavit jednotky informací o počasí</string>
    <string name="settings_title_temperature_unit">Jednotky teploty</string>
    <string name="settings_title_distance_unit">Jednotky vzdálenosti</string>
    <string name="settings_title_precipitation_unit">Jednotky srážek</string>
    <string name="settings_title_pressure_unit">Jednotky tlaku</string>
    <string name="settings_title_speed_unit">Jednotky rychlosti</string>
    <string name="settings_title_refresh_rate">Automatická obnovací frekvence</string>
    <string name="settings_title_alert_notification_switch">Ukázat upozornění</string>
    <string name="settings_title_precipitation_notification_switch">Ukázat předpověď srážek</string>
    <string name="settings_title_permanent_service">Trvalá služba</string>
    <string name="settings_category_forecast">Pravidelné hlášení (oznámení)</string>
    <string name="settings_title_forecast_today">Předpověď pro dnešek</string>
    <string name="settings_title_forecast_today_time">Čas předpovědi pro dnešek</string>
    <string name="settings_title_forecast_tomorrow">Předpověď pro zítřek</string>
    <string name="settings_title_forecast_tomorrow_time">Čas předpovědi pro zítřek</string>
    <string name="settings_category_widget">Widget</string>
    <string name="settings_title_week_icon_mode">Typ ikon</string>
    <string name="settings_title_minimal_icon">Minimalistické ikony</string>
    <string name="settings_title_click_widget_to_refresh">Obnovit widget klepnutím</string>
    <string name="settings_category_notification">Oznámení</string>
    <string name="settings_title_notification">Trvalé oznámení</string>
    <string name="settings_title_notification_style">Styl oznámení</string>
    <string name="settings_title_notification_temp_icon">Ikona teploty ve stavovém řádku</string>
    <string name="settings_title_notification_color">Barva oznámení</string>
    <string name="settings_title_notification_custom_color">Vlastní barva oznámení</string>
    <string name="settings_title_notification_text_color">Barva textu</string>
    <string name="settings_title_notification_background">Barva pozadí</string>
    <string name="settings_notification_background_off">Podle systému</string>
    <string name="settings_title_notification_can_be_cleared">Odstranění widgetu tažením</string>
    <string name="settings_notification_can_be_cleared_on">Povoleno</string>
    <string name="settings_notification_can_be_cleared_off">Zakázáno</string>
    <string name="settings_title_notification_hide_icon">Skrýt ikonu v oznámení</string>
    <string name="settings_notification_hide_icon_on">Povoleno</string>
    <string name="settings_notification_hide_icon_off">Zakázáno</string>
    <string name="settings_title_notification_hide_in_lockScreen">Schovat na zamknuté obrazovce</string>
    <string name="settings_notification_hide_in_lockScreen_on">Povoleno (je třeba použít systémové nastavení)</string>
    <string name="settings_notification_hide_in_lockScreen_off">Zakázáno</string>
    <string name="settings_title_notification_hide_big_view">Obsáhlejší styl</string>
    <string name="settings_notification_hide_big_view_on">Zakázán</string>
    <string name="settings_notification_hide_big_view_off">Povolen</string>

</resources><|MERGE_RESOLUTION|>--- conflicted
+++ resolved
@@ -143,30 +143,11 @@
     <string name="alipay">Alipay</string>
     <string name="wechat">Wechat</string>
 
-<<<<<<< HEAD
     <string name="date_format_short">M-d</string>
     <string name="date_format_long">MMM d</string>
-    <string name="date_format_widget_short">EEEE, MMM d</string>
+    <string name="date_format_widget_short">EEE, MMM d</string>
     <string name="date_format_widget_long">EEEE, MMM d</string>
     <string name="date_format_widget_oreo_style">EEEE, MMM d│</string>
-=======
-    <!-- Date format strings. -->
-    <!-- Month : MMM(long) / M(short). -->
-    <!-- Day   : dd(long) / d(short). -->
-    <!-- Week  : EEEE(long) / EEE(short). -->
-    <string name="date_format_short">d.M.</string>
-    <string name="date_format_long">d. MMM</string>
-    <string name="date_format_widget_short">EEE d MMM</string>
-    <string name="date_format_widget_long">EEEE d MMM</string>
-    <string name="date_format_widget_oreo_style">EEEE d MMM│</string>
-
-    <!-- Do not translate the following set of strings. -->
-    <string name="tag_temperature">@string/temperature</string>
-    <string name="tag_wind">@string/wind</string>
-    <string name="tag_precipitation">@string/precipitation</string>
-    <string name="tag_aqi">@string/air_quality</string>
-    <string name="tag_uv">@string/uv_index</string>
->>>>>>> 09a7489c
 
     <!-- about. -->
     <string name="retrofit">Retrofit 2.0</string>

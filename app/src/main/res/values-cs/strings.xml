<resources xmlns:tools="http://schemas.android.com/tools"
    tools:ignore="MissingTranslation">

    <!-- app. -->
    <string name="app_name">Počasí</string>
    <string name="geometric_weather">Geometric Weather</string>

    <!-- keyword. -->
    <string name="current_location">Současná lokace</string>
    <string name="resident_location">Bydliště</string>
    <string name="default_location">výchozí lokace</string>
    <string name="live">Živě</string>
    <string name="today">Dnes</string>
    <string name="refresh_at">Aktualizováno</string>
    <string name="local_time">Místní čas</string>
    <string name="precipitation">Srážky</string>
    <string name="precipitation_probability">Pravděpodobnost srážek</string>
    <string name="precipitation_duration">Trvání srážek</string>
    <string name="maxi_temp">den</string>
    <string name="mini_temp">noc</string>
    <string name="time">čas</string>
    <string name="day">den</string>
    <string name="night">noc</string>
    <string name="temperature">Teplota</string>
    <string name="wind">Vítr</string>
    <string name="wind_direction">Směr větru</string>
    <string name="wind_speed">Rychlost větru</string>
    <string name="wind_level">Síla větru</string>
    <string name="sensible_temp">Znatelná teplota</string>
    <string name="humidity">Vlhkost</string>
    <string name="uv_index">Index UV záření</string>
    <string name="hours_of_sun">Hodiny slunce</string>
    <string name="forecast">Předpověď</string>
    <string name="briefings">Instrukce</string>
    <string name="daytime">Den</string>
    <string name="nighttime">Noc</string>
    <string name="publish_at">Publikovat</string>
    <string name="feels_like">Pocitová teplota</string>
    <string name="follow_system">Podle systému</string>
    <string name="background_information">Informace na pozadí</string>
    <string name="pressure">Atmosférický tlak</string>
    <string name="visibility">Viditelnost</string>
    <string name="dew_point">Rosný bod</string>
    <string name="cloud_cover">Oblačnost</string>
    <string name="ceiling">Výška mraků</string>
    <string name="get_more">Získat další</string>
    <string name="get_more_store">Získat další z obchodu s aplikacemi</string>
    <string name="get_more_github">Získat další z GitHubu</string>
    <string name="refresh">Obnovit</string>
    <string name="restart">Restartovat</string>
    <string name="edit">Upravit</string>

    <!-- The following set of strings should be as short as possible. -->
    <string name="of_clock">:00</string>
    <string name="yesterday">rok/den</string>
    <string name="tomorrow">zítra</string>
    <string name="week">týden</string>
    <string name="week_1">Po</string>
    <string name="week_2">Út</string>
    <string name="week_3">St</string>
    <string name="week_4">Čt</string>
    <string name="week_5">Pá</string>
    <string name="week_6">So</string>
    <string name="week_7">Ne</string>

    <string name="real_feel_temperature">Pocitová teplota</string>
    <string name="real_feel_shade_temperature">Pocitová teplota ve stínu</string>
    <string name="apparent_temperature">Zdánlivá teplota</string>
    <string name="wind_chill_temperature">Ochlazení větrem</string>
    <string name="wet_bulb_temperature">Ochlazení vlhkostí</string>
    <string name="degree_day_temperature">Stupeň vytápění</string>

    <string name="total">Celkově</string>
    <string name="thunderstorm">Bouřka</string>
    <string name="rain">Déšť</string>
    <string name="snow">Sníh</string>
    <string name="ice">Led</string>

    <string name="wind_0">Bezvětří</string>
    <string name="wind_1">Vánek</string>
    <string name="wind_2">Větřík</string>
    <string name="wind_3">Slabý vítr</string>
    <string name="wind_4">Mírný vítr</string>
    <string name="wind_5">Čerstvý vítr</string>
    <string name="wind_6">Silný vítr</string>
    <string name="wind_7">Prudký vítr</string>
    <string name="wind_8">Bouřlivý vítr</string>
    <string name="wind_9">Vichřice</string>
    <string name="wind_10">Silná vichřice</string>
    <string name="wind_11">Mohutná vichřice</string>
    <string name="wind_12">Orkán</string>

    <string name="precipitation_light">Mrholení</string>
    <string name="precipitation_middle">Déšť</string>
    <string name="precipitation_heavy">Silný déšť</string>
    <string name="precipitation_rainstorm">Bouřka</string>

    <string name="aqi_1">Velmi čistý</string>
    <string name="aqi_2">Převážně čistý</string>
    <string name="aqi_3">Jemně znečištěný</string>
    <string name="aqi_4">Středně znečištěný</string>
    <string name="aqi_5">Velmi znečištěný</string>
    <string name="aqi_6">Vážně znečištěný</string>

    <string name="phase_new">Nový měsíc</string>
    <string name="phase_waxing_crescent">Dorustající čtvrtina</string>
    <string name="phase_first">Dorůstající polovina</string>
    <string name="phase_waxing_gibbous">Dorůstající tři čtvrtiny</string>
    <string name="phase_full">Úplněk</string>
    <string name="phase_waning_gibbous">Ubývající tři čtvrtiny</string>
    <string name="phase_third">Ubývající polovina</string>
    <string name="phase_waning_crescent">Ubývající čtvrtina</string>

    <string name="grass">Tráva</string>
    <string name="mold">Plísňe</string>
    <string name="ragweed">Ambrózie</string>
    <string name="tree">Pyl</string>

    <string name="daily_overview">Denní předpověď</string>
    <string name="hourly_overview">Hodinová předpověď</string>
    <string name="minutely_overview">Minutová předpověď</string>
    <string name="precipitation_overview">Předpověď srážek</string>
    <string name="air_quality">Kvalita vzduchu</string>
    <string name="allergen">Alergeny</string>
    <string name="life_details">Podrobnosti</string>
    <string name="sunrise_sunset">Slunce a měsíc</string>

    <string name="next">DALŠÍ</string>
    <string name="done">HOTOVO</string>
    <string name="cancel" tools:ignore="ButtonCase">ZRUŠIT</string>
    <string name="on">Povoleno</string>
    <string name="off">Zakázáno</string>
    <string name="go_to_set">NASTAVIT</string>
    <string name="help">NÁPOVĚDA</string>
    <string name="learn_more">ZJISTIT VÍCE</string>

    <string name="filter_weather_sources">Filtr</string>

    <string name="about_app">O aplikaci</string>
    <string name="introduce">představení</string>
    <string name="email">E-mail</string>
    <string name="donate">Přispění</string>
    <string name="gitHub">GitHub</string>
    <string name="contributor">Přispěvatelé</string>
    <string name="translator">Překladatelé</string>
    <string name="thanks">Poděkování</string>

    <string name="alipay">Alipay</string>
    <string name="wechat">Wechat</string>

<<<<<<< HEAD
    <!-- Date format strings. -->
    <!-- Month : MMM(long) / M(short). -->
    <!-- Day   : dd(long) / d(short). -->
    <!-- Week  : EEEE(long) / EEE(short). -->
    <string name="date_format_short">d.M.</string>
    <string name="date_format_long">d. MMM</string>
    <string name="date_format_widget_short">EEEE d MMM</string>
    <string name="date_format_widget_long">EEEE d MMM</string>
    <string name="date_format_widget_oreo_style">EEEE d MMM│</string>

    <!-- Do not translate the following set of strings. -->
    <string name="tag_temperature">@string/temperature</string>
    <string name="tag_wind">@string/wind</string>
    <string name="tag_precipitation">@string/precipitation</string>
    <string name="tag_aqi">@string/air_quality</string>
    <string name="tag_uv">@string/uv_index</string>
=======
    <string name="date_format_short">M-d</string>
    <string name="date_format_long">MMM d</string>
    <string name="date_format_widget_short">EEE, MMM d</string>
    <string name="date_format_widget_long">EEEE, MMM d</string>
    <string name="date_format_widget_oreo_style">EEEE, MMM d│</string>
>>>>>>> e254d1df

    <!-- about. -->
    <!-- Optional, the following set of strings are not necessarily translated. -->
    <string name="retrofit">Retrofit 2.0</string>
    <string name="about_retrofit">Type-safe HTTP client for Android and Java by Square, Inc.</string>
    <string name="glide">Glide</string>
    <string name="about_glide">An image loading and caching library for Android focused on smooth scrolling.</string>
    <string name="gson">Gson</string>
    <string name="about_gson">A Java serialization/deserialization library that can convert Java Objects into JSON and back.</string>
    <string name="greenDAO">GreenDAO</string>
    <string name="about_greenDAO">greenDAO is a light and fast ORM solution for Android that maps objects to SQLite databases.</string>
    <string name="page_indicator">InkPageIndicator</string>
    <string name="about_page_indicator">InkPageIndicator created by @nickbutcher for Plaid https://github.com/nickbutcher/plaid and backported by David Pacioianu for API 14+ (4.0+).</string>
    <string name="circular_progress_view">CircularProgressView</string>
    <string name="about_circular_progress_view">Material style circular progress bar for Android.</string>

    <!-- feedback. -->
    <string name="feedback_request_permission">Oprávnění</string>
    <string name="feedback_request_location">Poloha</string>
    <string name="feedback_request_location_in_background">Zjišťování polohy na pozadí</string>
    <string name="feedback_request_location_permission_success">Pokus o získání povolení k poloze uspěl</string>
    <string name="feedback_request_location_permission_failed">Pokus o získání povolení k poloze selhal</string>

    <string name="feedback_location_permissions_title">Přístup k informacím o poloze</string>
    <string name="feedback_location_permissions_statement">Aplikace Geometric Weather potřebuje sbírat na popředí nebo v pozadí informace o vaší poloze, aby mohla poskytnout údaje o počasí ve vaší současné lokaci. Z tohoto důvodu zažádáme o nějaká oprávnění. Informace o vaší poloze budou použity pouze k získání údajů o počasí ve vaší současné lokaci. Pokud nechcete, abychom sbírali informace o poloze, můžete tyto žádosti zamítnout a ručně nastavit vaší polohu na stránce nastavení.</string>
    <string name="feedback_background_location_title">Přístup k poloze na pozadí</string>
    <string name="feedback_background_location_summary">Abychom umožnili aplikaci přístup k informaci o poloze na pozadí a mohli díky tomu zjišťovat změny v poloze a poskytovat vám aktuální údaje o počasí, je potřeba abyste nastavili přístup k poloze na \"Povolit vždy\".</string>

    <string name="feedback_location_failed">Poloha selhala</string>
    <string name="feedback_get_weather_failed">Pokus o získání údajů o počasí selhal</string>
    <string name="feedback_location_help_title">Ukazuje aplikace nesprávnou polohu?</string>
    <string name="feedback_check_location_permission">Zkontrolujte oprávnění polohy</string>
    <string name="feedback_enable_location_information">Povolte přístup k informacím o poloze</string>
    <string name="feedback_select_location_provider">Vyberte poskytovatele polohy</string>
    <string name="feedback_add_location_manually">Ručně přidat polohu a odstranit \'$\'</string>
    <string name="feedback_view_style">Zobrazit styl</string>
    <string name="feedback_show_widget_card">Barva pozadí</string>
    <string name="feedback_show_widget_card_alpha">Průhlednost</string>
    <string name="feedback_hide_subtitle">Skrýt popis</string>
    <string name="feedback_subtitle_data">Data popisu</string>
    <string name="feedback_black_text">Barva písma</string>
    <string name="feedback_text_size">Velikost písma</string>
    <string name="feedback_clock_font">Písmo hodin</string>
    <string name="feedback_hide_lunar">Skrýt lunární kalendář</string>
    <string name="feedback_align_end">Zarovnat konec</string>
    <string name="feedback_colorful">Barevný widget podle počasí</string>
    <string name="feedback_custom_subtitle_explanation">Můžete zadat cokoli, ale dávejte pozor na délku textu. Pokud chcete citovat data o počasí, použijte znak $ pro odkazování na odpovídající klíčové slovo.\n\nNapříklad \"current weather = $cw$\" bude zobrazeno jako \"current weather = Clear Day\".</string>
    <!-- keep those content with the format "$xxx$". -->
    <!-- keep "\n" -->
    <string name="feedback_custom_subtitle_keyword_cw">$cw$ : Současné počasí\n</string>
    <string name="feedback_custom_subtitle_keyword_ct">$ct$ : Současná teplota (℃/℉)\n</string>
    <string name="feedback_custom_subtitle_keyword_ctd">$ctd$ : Současná teplota (°)\n</string>
    <string name="feedback_custom_subtitle_keyword_at">$at$ : Zdánlivá teplota (℃/℉)\n</string>
    <string name="feedback_custom_subtitle_keyword_atd">$atd$ : Zdánlivá teplota (°)\n</string>
    <string name="feedback_custom_subtitle_keyword_cpb">$cpb$ : Současná pravděpodobnost srážek (%)\n</string>
    <string name="feedback_custom_subtitle_keyword_cp">$cp$ : Současná pravděpodobnost (mm/L/m²)\n</string>
    <string name="feedback_custom_subtitle_keyword_cwd">$cwd$ : Současná vítr\n</string>
    <string name="feedback_custom_subtitle_keyword_cuv">$cuv$ : Současné UV\n</string>
    <string name="feedback_custom_subtitle_keyword_ch">$ch$ : Současná vlhkost\n</string>
    <string name="feedback_custom_subtitle_keyword_cps">$cps$ : Současný tlak\n</string>
    <string name="feedback_custom_subtitle_keyword_cv">$cv$ : Současná viditelnost\n</string>
    <string name="feedback_custom_subtitle_keyword_cdp">$cdp$ : Současný rosný bod\n</string>
    <string name="feedback_custom_subtitle_keyword_al">$al$ : Upozornění\n</string>
    <string name="feedback_custom_subtitle_keyword_als">$als$ : Upozornění (krátká)\n</string>
    <string name="feedback_custom_subtitle_keyword_l">$l$ : Poloha\n</string>
    <string name="feedback_custom_subtitle_keyword_lat">$lat$ : Zeměpisná šířka\n</string>
    <string name="feedback_custom_subtitle_keyword_lon">$lon$ : Zeměpisná délka\n</string>
    <string name="feedback_custom_subtitle_keyword_ut">$ut$ : Čas aktualizace\n</string>
    <string name="feedback_custom_subtitle_keyword_d">$d$ : Datum\n</string>
    <string name="feedback_custom_subtitle_keyword_lc">$lc$ : Lunářní kalendář\n</string>
    <string name="feedback_custom_subtitle_keyword_w">$w$ : Týden\n</string>
    <string name="feedback_custom_subtitle_keyword_ws">$ws$ : Týden (krátký)\n</string>
    <string name="feedback_custom_subtitle_keyword_dd">$dd$ : Denní popis\n</string>
    <string name="feedback_custom_subtitle_keyword_hd">$hd$ : Hodinový popis\n</string>
    <string name="feedback_custom_subtitle_keyword_enter">$enter$ : Enter\n</string>
    <string name="feedback_custom_subtitle_keyword_xdw">$0dw$, $1dw$, …, $4dw$ : \nDnešní denní počasí, zítra, …, o 4 dny později\n</string>
    <string name="feedback_custom_subtitle_keyword_xnw">$0nw$, $1nw$, …, $4nw$ : \nDnešní noční počasí, zítra, …, o 4 dny později\n</string>
    <string name="feedback_custom_subtitle_keyword_xdt">$0dt$, $1dt$, …, $4dt$ : \nDnešní denní teplota, zítra, …, o 4 dny později (℃/℉)\n</string>
    <string name="feedback_custom_subtitle_keyword_xnt">$0nt$, $1nt$, …, $4nt$ : \nDnešní noční teplota, zítra, …, o 4 dny později (℃/℉)\n</string>
    <string name="feedback_custom_subtitle_keyword_xdtd">$0dtd$, $1dtd$, …, $4dtd$ : \nDnešní denní teplota, zítra, …, o 4 dny později (°)\n</string>
    <string name="feedback_custom_subtitle_keyword_xntd">$0ntd$, $1ntd$, …, $4ntd$ : \nDnešní noční teplota, zítra, …, o 4 dny později (°)\n</string>
    <string name="feedback_custom_subtitle_keyword_xdp">$0dp$, $1dp$, …, $4dp$ : \nDnešní denní srážky, zítra, …, o 4 dny později (%)\n</string>
    <string name="feedback_custom_subtitle_keyword_xnp">$0np$, $1np$, …, $4np$ : \nDnešní noční srážky, zítra, …, o 4 dny později (%)\n</string>
    <string name="feedback_custom_subtitle_keyword_xdwd">$0dwd$, $1dwd$, …, $4dwd$ : \nDnešní denní vítr, zítra, …, o 4 dny později\n</string>
    <string name="feedback_custom_subtitle_keyword_xnwd">$0nwd$, $1nwd$, …, $4nwd$ : \nDnešní noční vítr, zítra, …, o 4 dny později\n</string>
    <string name="feedback_custom_subtitle_keyword_xsr">$0sr$, $1sr$, …, $4sr$ : \nDnešní východ slunce, zítra, …, o 4 dny později\n</string>
    <string name="feedback_custom_subtitle_keyword_xss">$0ss$, $1ss$, …, $4ss$ : \nDnešní západ slunce, zítra, …, o 4 dny později\n</string>
    <string name="feedback_custom_subtitle_keyword_xmr">$0mr$, $1mr$, …, $4mr$ : \nDnešní východ měsíce, zítra, …, o 4 dny později\n</string>
    <string name="feedback_custom_subtitle_keyword_xms">$0ms$, $1ms$, …, $4ms$ : \nDnešní západ měsíce, zítra, …, o 4 dny později\n</string>
    <string name="feedback_custom_subtitle_keyword_xmp">$0mp$, $1mp$, …, $4mp$ : \nDnešní fáze měsíce, zítra, …, o 4 dny později\n</string>

    <string name="feedback_live_wallpaper_weather_kind">Počasí</string>
    <string name="feedback_live_wallpaper_day_night_type">Čas</string>

    <string name="feedback_click_toggle">Ťukněte na graf pro přepnutí dat</string>
    <string name="feedback_no_data">ŽÁDNÁ DATA</string>

    <string name="feedback_collect_failed">Tato poloha již existuje</string>
    <string name="feedback_collect_succeed">Poloha úspěšně přidána</string>
    <string name="feedback_delete_succeed">Poloha úspěšně odstraněna</string>
    <string name="feedback_location_list_cannot_be_null">Seznam poloh nemůže být prázdný</string>

    <string name="feedback_search_location">Vyhledat polohu…</string>
    <string name="feedback_not_yet_location">Zatím žádná poloha…</string>
    <string name="feedback_search_nothing">Nenalezeny žádné polohy</string>
    <string name="feedback_initializing">Načítání…</string>

    <string name="feedback_refresh_notification_after_back">Změny se projeví poté, co se vrátíte na domovskou obrazovku</string>
    <string name="feedback_refresh_notification_now">Obnovit nyní</string>
    <string name="feedback_refresh_ui_after_refresh">Změny se projeví po obnovení dat</string>
    <string name="feedback_restart">Změny se projeví po restartu</string>
    <string name="feedback_readd_location">Znovu prosím přidejte polohy</string>
    <string name="feedback_readd_location_after_changing_source">Po změně zdroje dat prosím znovu přidejte polohy</string>

    <string name="feedback_running_in_background">Aplikace běží na pozadí pro zajištění aktualizace údajů</string>
    <string name="feedback_updating_weather_data">Aktualizace údajů o počasí</string>
    <string name="feedback_updated_in_background">Aktualizováno na pozadí</string>

    <!-- there should be a "\" before single or double quotes. -->
    <!-- Correct : ... after turning off \'Background free\', ... After turning off \"Free background\" ... -->
    <!-- Wrong   : ... after turning off 'Background free', ... After turning off "Free background" ... -->
    <string name="feedback_interpret_background_notification_content">Na některých zařízeních se po vypnutí funkce \'Neběžet na pozadí\' se může objevit oznámení, které nemůže být vymazáno.</string>
    <string name="feedback_interpret_notification_group_title">Blokovat skupinu oznámení</string>
    <string name="feedback_interpret_notification_group_content">Po vypnutí funkce \"Neběžet na pozadí\" se zobrazí oznámení značící, že služba na pozadí je aktivní. Oznámení lze vypnout na informační stránce aplikace.</string>

    <string name="feedback_ignore_battery_optimizations_title">Ignorovat optimalizace baterie</string>
    <string name="feedback_ignore_battery_optimizations_content">Pro ujištění, že mohou služby na pozadí pokračovat v práci, je potřeba zapnout ignorování optimalizací baterie pro GeometricWeather.</string>
    
    <string name="feedback_cannot_start_live_wallpaper_activity">Nepodařilo se spustit náhled živého pozadí</string>

    <string name="feedback_unusable_geocoder">Vaše zařízení neobsahuje platný geokodér. Zprostředkovatel polohy byl změněn na Baidu Location..</string>
    <string name="feedback_about_geocoder">Geokodér je komponenta, která převádí výsledek polohy z formátu lat-lon na formát \'XX město, YY provincie \'. Pokud tato komponenta není k dispozici, můžete při použití nativního rozhraní API jako poskytovatele polohy získat údaje o počasí pouze prostřednictvím služby AccuWeather.</string>

    <string name="feedback_today_precipitation_alert">Dnes může pršet.</string>
    <string name="feedback_short_term_precipitation_alert">V následujících hodinách mohou přijít srážky.</string>

    <string name="feedback_resident_location">Nastavit jako bydliště</string>
    <string name="feedback_resident_location_description">GeometricWeather automaticky zobrazí a skryje bydliště podle vaší současné lokace.\nJako bydliště můžete například nastavit vaše domovské město. Při cestování se můžete poté podívat na počasí ve vašem domovském městě. Když se vrátíte domů, počasí ve vašem domovském městě bude skryto a nahrazeno počasím ve vaší současné lokaci.</string>

    <string name="feedback_click_to_get_more">Klepněte pro více informací…</string>
    <string name="feedback_click_again_to_exit">Klepněte znovu pro opuštění</string>

    <!-- content description -->
    <string name="content_desc_back">Zpět</string>
    <string name="content_desc_check_details">Zkontrolovat podrobnosti</string>
    <string name="content_desc_weather_alert_button">$ varování o počasí</string> <!-- $ = alert count. -->
    <string name="content_des_pm25">PM dvě celé pět</string>
    <string name="content_des_pm10">PM deset</string>
    <string name="content_des_so2">Oxid siřičitý</string>
    <string name="content_des_no2">Oxid dusičitý</string>
    <string name="content_des_o3">Ozón</string>
    <string name="content_des_co">Oxid uhelnatý</string>
    <string name="content_des_m3">Oxid uhelnatý</string>
    <string name="content_des_sunrise">Východ slunce v $</string> <!-- $ = time. -->
    <string name="content_des_sunset">Západ slunce v $</string> <!-- $ = time. -->
    <string name="content_des_moonrise">Východ měsíce v $</string> <!-- $ = time. -->
    <string name="content_des_moonset">Západ měsíce v $</string> <!-- $ = time. -->
    <string name="content_des_no_precipitation">Žádné srážky</string>
    <string name="content_des_minutely_precipitation">Srážky mezi $1 a $2</string> <!-- $1 = start time, $2 = end time. -->
    <string name="content_des_add_current_location">Přidat současnou polohu</string>
    <string name="content_des_drag_flag">Klepněte pro tažení položkami v seznamu pro seřazení</string>
    <string name="content_des_delete_flag">Odstranit tuto položku</string>
    <string name="content_des_swipe_left_to_delete">Pro odstranění této položky přejeďte prstem doleva</string>
    <string name="content_des_swipe_right_to_delete">Pro odstranění této položky přejeďte prstem doprava</string>
    <string name="content_desc_search_filter_on">Zobrazit pouze lokace z výchozího zdroje počasí</string>
    <string name="content_desc_search_filter_off">Zobrazit lokace ze všech zdrojů počasí</string>
    <string name="content_desc_powered_by">Používá $</string> <!-- $ = weather source. -->
    <string name="content_desc_app_store">@string/action_appStore</string>
    <string name="content_desc_wechat_payment_code">Platební QR kód WeChat</string>
    <string name="content_desc_weather_icon">Ikona počasí</string>
    <string name="content_desc_weather_icon_light">Světlá ikona</string>
    <string name="content_desc_weather_icon_grey">Šedá ikona</string>
    <string name="content_desc_weather_icon_dark">Tmavá ikona</string>
    <string name="content_desc_filter_weather_sources">Filtrovat zdroje počasí</string>

    <!-- action -->
    <string name="action_alert">Upozornění</string>
    <string name="action_manage">Spravovat</string>
    <string name="action_search">Hledat</string>
    <string name="action_settings">Nastavení</string>
    <string name="action_preview">Náhled</string>
    <string name="action_about">O aplikaci</string>
    <string name="action_appStore">Obchod</string>

    <!-- widget -->
    <string name="widget_day">Denní</string>
    <string name="widget_week">Týdenní</string>
    <string name="widget_day_week">Denní + týdenní</string>
    <string name="widget_clock_day_horizontal">Hodiny + denní (horizontální)</string>
    <string name="widget_clock_day_details">Hodiny + denní (podrobnosti)</string>
    <string name="widget_clock_day_vertical">Hodiny + denní (vertikální)</string>
    <string name="widget_clock_day_week">Hodiny + denní + týdenní</string>
    <string name="widget_text">Text</string>
    <string name="widget_trend_daily">Denní graf</string>
    <string name="widget_trend_hourly">Hodinový graf</string>
    <string name="widget_multi_city">Více měst</string>
    <string name="widget_material_you_forecast">Material You - předpověď</string>
    <string name="wait_refresh">čekám</string>
    <string name="ellipsis">…</string>

    <!-- settings -->
    <string name="settings_category_basic">Základní</string>
    <string name="settings_title_background_free">Neběžet na pozadí</string>
    <string name="settings_summary_background_free_on">Povoleno\nPokud se widgety a oznámení automaticky neaktualizují, vypněte prosím tuto možnost.</string>
    <string name="settings_summary_background_free_off">Zakázáno\nPokud nechcete, aby žádné služby pracovaly na pozadí, zapněte tuto možnost.</string>
    <string name="settings_title_live_wallpaper">Živé pozadí</string>
    <string name="settings_summary_live_wallpaper">Nastavit Material Design animaci počasí jako živé pozadí</string>
    <string name="settings_title_service_provider">Poskytovatel služeb</string>
    <string name="settings_summary_service_provider">Vyberte poskytovatele údajů o počasí a poloze</string>
    <string name="settings_title_service_provider_advanced">Pokročilá nastavení poskytovatele služeb</string>
    <string name="settings_summary_service_provider_advanced">Postupujte opatrně</string>
    <string name="settings_title_weather_source">Zdroj počasí</string>
    <string name="settings_title_location_service">Služba lokace</string>
    <string name="settings_title_dark_mode">Tmavý režim</string>
    <string name="settings_title_ui_style">Styl rozhraní</string>
    <string name="settings_title_icon_provider">Balíček ikon</string>
    <string name="settings_title_appearance">Vzhled</string>
    <string name="settings_summary_appearance">Styl rozhraní, pořadí karet, jazyk…</string>
    <string name="settings_title_card_display">Zobrazené karty</string>
    <string name="settings_title_daily_trend_display">Zobrazit denní graf</string>
    <string name="settings_title_hourly_trend_display">Zobrazit hodinový graf</string>
    <string name="settings_title_trend_horizontal_line_switch">Horizontální linky v grafu</string>
    <string name="settings_title_exchange_day_night_temp_switch">Prohodit denní a noční teplotu</string>
    <string name="settings_title_card_order">Pořadí karet</string>
    <string name="settings_title_gravity_sensor_switch">Gravitační senzor</string>
    <string name="settings_title_list_animation_switch">Animace seznamu</string>
    <string name="settings_title_item_animation_switch">Animace položek</string>
    <string name="settings_language">Jazyk</string>
    <string name="settings_title_unit">Jednotky</string>
    <string name="settings_summary_unit">Nastavit jednotky údajů o počasí</string>
    <string name="settings_title_temperature_unit">Jednotka teploty</string>
    <string name="settings_title_distance_unit">Jednotka vzdálenosti</string>
    <string name="settings_title_precipitation_unit">Jednotka srážek</string>
    <string name="settings_title_pressure_unit">Jednotka tlaku</string>
    <string name="settings_title_speed_unit">Jednotka rychlosti</string>
    <string name="settings_title_refresh_rate">Automatické obnovení</string>
    <string name="settings_title_alert_notification_switch">Poslat upozornění</string>
    <string name="settings_title_precipitation_notification_switch">Poslat předpověď srážek</string>
    <string name="settings_title_permanent_service">Stálá služba</string>
    <string name="settings_category_forecast">Přepověď</string>
    <string name="settings_title_forecast_today">Předpověď na dnešek</string>
    <string name="settings_title_forecast_today_time">Čas předpovědi na dnešek</string>
    <string name="settings_title_forecast_tomorrow">Předpověď na zítřek</string>
    <string name="settings_title_forecast_tomorrow_time">Čas předpovědi na zítřek</string>
    <string name="settings_category_widget">Widget</string>
    <string name="settings_title_week_icon_mode">Režim týdenních ikon</string>
    <string name="settings_title_minimal_icon">Minimalistické ikony</string>
    <string name="settings_title_click_widget_to_refresh">Obnovit widget při klepnutí</string>
    <string name="settings_title_widget_config">Nastavení widgetu</string>
    <string name="settings_category_notification">Oznámení</string>
    <string name="settings_title_notification">Poslat oznámení</string>
    <string name="settings_title_notification_style">Styl oznámení</string>
    <string name="settings_title_notification_temp_icon">Teplota jako ikona v liště</string>
    <string name="settings_title_notification_color">Barva oznámení</string>
    <string name="settings_title_notification_custom_color">Vlastní barva oznámení</string>
    <string name="settings_title_notification_text_color">Barva textu</string>
    <string name="settings_title_notification_background">Barva pozadí</string>
    <string name="settings_notification_background_off">Podle systému</string>
    <string name="settings_title_notification_can_be_cleared">Lze vymazat</string>
    <string name="settings_notification_can_be_cleared_on">Lze vymazat táhnutím</string>
    <string name="settings_notification_can_be_cleared_off">Nelze vymazat</string>
    <string name="settings_title_notification_hide_icon">Skrýt ikonu oznámení</string>
    <string name="settings_notification_hide_icon_on">Skrýt</string>
    <string name="settings_notification_hide_icon_off">Zobrazit</string>
    <string name="settings_title_notification_hide_in_lockScreen">Skrýt v zamykací obrazovce</string>
    <string name="settings_notification_hide_in_lockScreen_on">Skrýt (je potřeba otevřít systémová nastavení)</string>
    <string name="settings_notification_hide_in_lockScreen_off">Zobrazit</string>
    <string name="settings_title_notification_hide_big_view">Rozšířený styl</string>
    <string name="settings_notification_hide_big_view_on">Skrýt</string>
    <string name="settings_notification_hide_big_view_off">Zobrazit</string>
    <string name="settings_provider_default_value">Výchozí (nezměněné)</string>
    <string name="settings_provider_accu_weather">AccuWeather</string>
    <string name="settings_provider_accu_weather_key">Klíč počasí AccuWeather</string>
    <string name="settings_provider_accu_current_key">Klíč teploty AccuWeather</string>
    <string name="settings_provider_accu_aqi_key">Klíč AccuWeather AQI</string>
    <string name="settings_provider_owm">OpenWeather</string>
    <string name="settings_provider_owm_key">Klíč OpenWeather</string>
    <string name="settings_provider_baidu_ip_location">Poloha Baidu IP</string>
    <string name="settings_provider_baidu_ip_location_ak">Poloha AK Baidu IP</string>
    <string name="settings_provider_mf">Météo France</string>
    <string name="settings_provider_mf_wsft_key">Klíč WSFT Météo France</string>
    <string name="settings_provider_iqa_air_parif_key">Klíč Air Parif</string>
    <string name="settings_provider_iqa_atmo_aura_key">Klíč ATMO AURA</string>

    <!--share preference-->
    <!-- Do not translate the following set of strings. -->
    <string name="sp_widget_day_setting">widget_day_setting</string>
    <string name="sp_widget_week_setting">widget_week_setting</string>
    <string name="sp_widget_day_week_setting">widget_day_week_setting</string>
    <string name="sp_widget_clock_day_horizontal_setting">widget_clock_day_horizontal_setting</string>
    <string name="sp_widget_clock_day_details_setting">widget_clock_day_details_setting</string>
    <string name="sp_widget_clock_day_vertical_setting">widget_clock_day_vertical_setting</string>
    <string name="sp_widget_clock_day_week_setting">widget_clock_day_week_setting</string>
    <string name="sp_widget_text_setting">widget_text_setting</string>
    <string name="sp_widget_daily_trend_setting">widget_daily_trend_setting</string>
    <string name="sp_widget_hourly_trend_setting">widget_hourly_trend_setting</string>
    <string name="sp_widget_multi_city">widget_multi_city</string>
    <string name="sp_widget_android_s_weather_mini">widget_android_s_weather_mini</string>
    <string name="sp_widget_android_s_weather_medium">widget_android_s_weather_medium</string>
    <string name="sp_widget_android_s_weather_large">widget_android_s_weather_large</string>
    <string name="sp_widget_android_s_weather_xlarge">widget_android_s_weather_large</string>
    <string name="key_view_type">view_type</string>
    <string name="key_card_style">card_style</string>
    <string name="key_card_alpha" tools:ignore="Typos">card_alpha_1</string>
    <string name="key_hide_subtitle">hide_refresh_time</string>
    <string name="key_subtitle_data">subtitle_data</string>
    <string name="key_text_color">text_color</string>
    <string name="key_text_size">text_size</string>
    <string name="key_clock_font">clock_font</string>
    <string name="key_hide_lunar">hide_lunar</string>
    <string name="key_align_end">align_end</string>
    <string name="key_colorful">colorful</string>

    <!-- Do not translate the following set of strings. -->
    <string name="key_live_wallpaper">live_wallpaper</string>
    <string name="key_service_provider">service_provider</string>
    <string name="key_service_provider_advanced">service_provider_advanced</string>
    <string name="key_appearance">appearance</string>
    <string name="key_unit">unit</string>
    <string name="key_click_widget_to_refresh">click_widget_to_refresh</string>
    <string name="key_widget_config">widget_config</string>
    <string name="key_widget_day">widget_day</string>
    <string name="key_widget_week">widget_week</string>
    <string name="key_widget_day_week">widget_day_week</string>
    <string name="key_widget_clock_day_horizontal">widget_clock_day_horizontal</string>
    <string name="key_widget_clock_day_details">widget_clock_day_details</string>
    <string name="key_widget_clock_day_vertical">widget_clock_day_vertical</string>
    <string name="key_widget_clock_day_week">widget_clock_day_week</string>
    <string name="key_widget_text">widget_text</string>
    <string name="key_widget_trend_daily">widget_trend_daily</string>
    <string name="key_widget_trend_hourly">widget_trend_hourly</string>
    <string name="key_widget_multi_city">widget_multi_city</string>
    <string name="key_notification_minimal_icon">notification_minimal_icon</string>

    <!-- transition. -->
    <!-- Do not translate the following set of strings. -->
    <string name="transition_activity_search_bar">activity_search_bar</string>
    <string name="transition_activity_search_txt">activity_search_txt</string>

</resources><|MERGE_RESOLUTION|>--- conflicted
+++ resolved
@@ -148,14 +148,13 @@
     <string name="alipay">Alipay</string>
     <string name="wechat">Wechat</string>
 
-<<<<<<< HEAD
     <!-- Date format strings. -->
     <!-- Month : MMM(long) / M(short). -->
     <!-- Day   : dd(long) / d(short). -->
     <!-- Week  : EEEE(long) / EEE(short). -->
     <string name="date_format_short">d.M.</string>
     <string name="date_format_long">d. MMM</string>
-    <string name="date_format_widget_short">EEEE d MMM</string>
+    <string name="date_format_widget_short">EEE d MMM</string>
     <string name="date_format_widget_long">EEEE d MMM</string>
     <string name="date_format_widget_oreo_style">EEEE d MMM│</string>
 
@@ -165,13 +164,6 @@
     <string name="tag_precipitation">@string/precipitation</string>
     <string name="tag_aqi">@string/air_quality</string>
     <string name="tag_uv">@string/uv_index</string>
-=======
-    <string name="date_format_short">M-d</string>
-    <string name="date_format_long">MMM d</string>
-    <string name="date_format_widget_short">EEE, MMM d</string>
-    <string name="date_format_widget_long">EEEE, MMM d</string>
-    <string name="date_format_widget_oreo_style">EEEE, MMM d│</string>
->>>>>>> e254d1df
 
     <!-- about. -->
     <!-- Optional, the following set of strings are not necessarily translated. -->

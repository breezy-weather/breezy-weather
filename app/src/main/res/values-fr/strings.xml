<resources>

    <!-- app -->
    <string name="app_name">Météo (Geometric)</string>

    <!-- mots-clés -->
    <string name="current_location">Ma position</string>
    <string name="resident_location">Mon domicile</string>
    <string name="default_location">Emplacement par défaut</string>
    <string name="live">Maintenant</string>
    <string name="today">Auj.</string>
    <string name="refresh_at">Service interrogé à</string>
    <string name="local_time">Heure locale</string>
    <string name="precipitation">Précipitation</string>
    <string name="precipitation_probability">Probabilité de précipitation</string>
    <string name="precipitation_duration">Durée des précipitations</string>
    <string name="maxi_temp">temp. max</string>
    <string name="mini_temp">temp. min</string>
    <string name="time">heure</string>
    <string name="day">journée</string>
    <string name="night">nuit</string>
    <string name="temperature">Température</string>
    <string name="wind">Vent</string>
    <string name="wind_direction">Direction du vent</string>
    <string name="wind_speed">Vitesse du vent</string>
    <string name="wind_level">Force du vent</string><!-- Selon l'échelle de Beaufort -->
    <string name="sensible_temp">Temp. ressentie</string>
    <string name="humidity">Humidité</string>
    <string name="uv_index">Indice UV</string>
    <string name="hours_of_sun">Heures d’ensoleillement</string>
    <string name="forecast">Prévisions</string>
    <string name="briefings">Bulletin</string>
    <string name="daytime">Journée</string>
    <string name="nighttime">Nuit</string>
    <string name="publish_at">Publié à</string>
    <string name="feels_like">Ressenti</string>
    <string name="follow_system">Par défaut</string><!-- Littéralement "suivre les préférences système" -->
    <string name="background_information">Informations d’arrière-plan</string>
    <string name="pressure">Pression atmosphérique</string>
    <string name="visibility">Visibilité</string>
    <string name="dew_point">Point de rosée</string>
    <string name="cloud_cover">Couverture nuageuse</string>
    <string name="ceiling">Plafond nuageux</string>
    <string name="get_more">Voir plus</string>
    <string name="get_more_store">Voir plus sur le magasin d’applications</string><!-- for reviewers: être homogène pour ces 2 chaines => dans ou sur ? -->
    <string name="get_more_github">Voir plus sur GitHub</string><!-- for reviewers: être homogène pour ces 2 chaines => dans ou sur ? -->
    <string name="refresh">Actualiser</string>
    <string name="restart">Redémarrer</string>
    <string name="edit">Modifier</string>

    <!-- The following set of strings should be as short as possible. -->
    <string name="of_clock">:00</string>
    <string name="yesterday">hier</string>
    <string name="tomorrow">dem.</string>
    <string name="week">sem.</string>
    <string name="week_1">Lun</string>
    <string name="week_2">Mar</string>
    <string name="week_3">Mer</string>
    <string name="week_4">Jeu</string>
    <string name="week_5">Ven</string>
    <string name="week_6">Sam</string>
    <string name="week_7">Dim</string>

    <string name="real_feel_temperature">RealFeel®</string>
    <string name="real_feel_shade_temperature">RealFeel Shade™</string>
    <string name="apparent_temperature">Ressentie</string>
    <string name="wind_chill_temperature">Refroidissement éolien</string>
    <string name="wet_bulb_temperature">Thermomètre-globe mouillé</string>
    <string name="degree_day_temperature">Degré jour unifié</string>

    <string name="total">Total</string>
    <string name="thunderstorm">Orage</string>
    <string name="rain">Pluie</string>
    <string name="snow">Neige</string>
    <string name="ice">Verglas</string>

    <string name="wind_0">Calme</string>
    <string name="wind_1">Très légère brise</string>
    <string name="wind_2">Légère brise</string>
    <string name="wind_3">Petite brise</string>
    <string name="wind_4">Jolie brise</string>
    <string name="wind_5">Bonne brise</string>
    <string name="wind_6">Vent frais</string>
    <string name="wind_7">Grand frais</string>
    <string name="wind_8">Coup de vent</string>
    <string name="wind_9">Fort coup de vent</string>
    <string name="wind_10">Tempête</string>
    <string name="wind_11">Violente tempête</string>
    <string name="wind_12">Ouragan</string>

    <string name="precipitation_light">Faible</string>
    <string name="precipitation_middle">Modérée</string>
    <string name="precipitation_heavy">Forte</string>
    <string name="precipitation_rainstorm">Torentielle</string>

    <string name="aqi_1">Bon</string>
    <string name="aqi_2">Modéré</string>
    <string name="aqi_3">Mauvais pour sensibles</string>
    <string name="aqi_4">Mauvais</string>
    <string name="aqi_5">Très mauvais</string>
    <string name="aqi_6">Dangereux</string>

    <string name="phase_new">Nouvelle lune</string>
    <string name="phase_waxing_crescent">Premier croissant</string>
    <string name="phase_first">Premier quartier</string>
    <string name="phase_waxing_gibbous">Lune gibbeuse croissante</string>
    <string name="phase_full">Pleine lune</string>
    <string name="phase_waning_gibbous">Lune gibbeuse décroissante</string>
    <string name="phase_third">Dernier quartier</string>
    <string name="phase_waning_crescent">Dernier croissant</string>

    <string name="grass">Graminées</string>
    <string name="mold">Moisissure</string>
    <string name="ragweed">Ambroisie</string>
    <string name="tree">Arbres</string>

    <string name="daily_overview">Prévisions quotidiennes</string>
    <string name="hourly_overview">Prévisions heure par heure</string>
    <string name="minutely_overview">Prévisions minute par minute</string>
    <string name="precipitation_overview">Prévisions de précipitations</string>
    <string name="air_quality">"Qualité de l’air"</string>
    <string name="allergen">Allergènes</string>
    <string name="life_details">Détails</string>
    <string name="sunrise_sunset">Soleil &amp; lune</string>

    <string name="next">SUIVANT</string>
    <string name="done">OK</string>
    <string name="cancel">ANNULER</string>
    <string name="on">Actif</string>
    <string name="off">Inactif</string>
    <string name="go_to_set">DÉFINIR</string>
    <string name="help">AIDE</string>
    <string name="learn_more">EN SAVOIR PLUS</string>

    <string name="about_app">À PROPOS</string>
    <string name="introduce">présentation</string>
    <string name="email">Courriel</string>
    <string name="donate">Don</string>
    <string name="gitHub">GitHub</string>
    <string name="translator">Traducteurs</string>
    <string name="thanks">Remerciements</string>

    <string name="alipay">Alipay</string>
    <string name="wechat">Wechat</string>

    <!-- Date format strings. -->
    <!-- Month : MMM(long) / M(short). -->
    <!-- Day   : dd(long) / d(short). -->
    <!-- Week  : EEEE(long) / EEE(short). -->
    <string name="date_format_short">d/MM</string>
    <string name="date_format_long">d MMM</string>
    <string name="date_format_widget_short">EEEE d MMM</string>
    <string name="date_format_widget_long">EEEE d MMM</string>
    <string name="date_format_widget_oreo_style">EEEE d MMM│</string>

    <!-- feedback. -->
    <string name="feedback_request_permission">Permissions</string>
    <string name="feedback_request_location">Localisation</string>
    <string name="feedback_request_location_in_background">Localisation en arrière-plan</string>
    <string name="feedback_request_location_permission_success">Permission de localisation accordée</string>
    <string name="feedback_request_location_permission_failed">Permission de localisation échouée</string>

    <string name="feedback_location_permissions_title">Accéder aux informations de localisation</string>
    <string name="feedback_location_permissions_statement">Geometric Weather a besoin de récupérer vos informations de localisation quand l’application est utilisée ou en arrière-plan pour fournir les données météo de votre position actuelle. Pour cela, nous avons besoin de certaines permissions. Ces informations ne seront utilisées que pour obtenir les données météo de votre position actuelle. Si vous ne souhaitez pas partager vos informations de localisation, vous pouvez toujours refuser et définir manuellement un emplacement depuis la recherche.</string>
    <string name="feedback_background_location_title">Accéder à la localisation en arrière-plan</string>
    <string name="feedback_background_location_summary">Afin d’autoriser l’application à accéder à la localisation en arrière-plan, veuillez définir la permission de localisation à « Toujours autoriser ».</string>

    <string name="feedback_location_failed">Échec de localisation</string>
    <string name="feedback_get_weather_failed">Échec de récupération des données météo</string>
    <string name="feedback_location_help_title">Vous ne parvenez pas à être localisé ?</string>
    <string name="feedback_check_location_permission">Vérifiez les permissions de localisation</string>
    <string name="feedback_enable_location_information">Activez les informations de localisation</string>
    <string name="feedback_select_location_provider">Sélectionnez un fournisseur de localisation</string>
    <string name="feedback_add_location_manually">Ajoutez manuellement la localisation et supprimez \'$\'</string>
    <string name="feedback_view_style">Apparence</string>
    <string name="feedback_show_widget_card">Couleur d’arrière-plan</string>
    <string name="feedback_show_widget_card_alpha">Transparence</string>
    <string name="feedback_hide_subtitle">Masquer le sous-titre</string>
    <string name="feedback_subtitle_data">Sous-titre</string>
    <string name="feedback_black_text">Couleur du texte</string><!-- Texte sombre -->
    <string name="feedback_text_size">Taille du texte</string>
    <string name="feedback_clock_font">Police de l’horloge</string>
    <string name="feedback_hide_lunar">Masquer le calendrier lunaire</string>
    <string name="feedback_align_end">Aligner à la fin</string>
    <string name="feedback_custom_subtitle_explanation">Vous pouvez saisir n’importe quoi, mais faites attention à la longueur du texte. Si vous voulez citer des données météo, veuillez utiliser $ pour référencer le mot-clé correspond.\n\nPar example, \"current weather = $cw$\" sera affiché \"current weather = Ensoleillé\".</string>
    <!-- keep those content with the format "$xxx$". -->
    <!-- keep "\n" -->
    <string name="feedback_custom_subtitle_keyword_cw">$cw$ : Météo actuelle\n</string>
    <string name="feedback_custom_subtitle_keyword_ct">$ct$ : Température actuelle (℃/℉)\n</string>
    <string name="feedback_custom_subtitle_keyword_ctd">$ctd$ : Température actuelle (°)\n</string>
    <string name="feedback_custom_subtitle_keyword_at">$at$ : Température ressentie (℃/℉)\n</string>
    <string name="feedback_custom_subtitle_keyword_atd">$atd$ : Température ressentie (°)\n</string>
    <string name="feedback_custom_subtitle_keyword_cpb">$cpb$ : Probabilité de précipitation actuelle (%)\n</string>
    <string name="feedback_custom_subtitle_keyword_cp">$cp$ : Précipitations actuelles (mm/L/m²)\n</string>
    <string name="feedback_custom_subtitle_keyword_cwd">$cwd$ : Vent actuel\n</string>
    <string name="feedback_custom_subtitle_keyword_cuv">$cuv$ : UV actuel\n</string>
    <string name="feedback_custom_subtitle_keyword_ch">$ch$ : Humidité actuelle\n</string>
    <string name="feedback_custom_subtitle_keyword_cps">$cps$ : Pression actuelle\n</string>
    <string name="feedback_custom_subtitle_keyword_cv">$cv$ : Visibilité actuelle\n</string>
    <string name="feedback_custom_subtitle_keyword_cdp">$cdp$ : Point de rosée actuel\n</string>
    <string name="feedback_custom_subtitle_keyword_al">$al$ : Vigilances\n</string>
    <string name="feedback_custom_subtitle_keyword_als">$als$ : Vigilances (court)\n</string>
    <string name="feedback_custom_subtitle_keyword_l">$l$ : Localisation\n</string>
    <string name="feedback_custom_subtitle_keyword_lat">$lat$ : Latitude\n</string>
    <string name="feedback_custom_subtitle_keyword_lon">$lon$ : Longitude\n</string>
    <string name="feedback_custom_subtitle_keyword_ut">$ut$ : Heure d’actualisation\n</string>
    <string name="feedback_custom_subtitle_keyword_d">$d$ : Date\n</string>
    <string name="feedback_custom_subtitle_keyword_lc">$lc$ : Calendrier lunaire\n</string>
    <string name="feedback_custom_subtitle_keyword_w">$w$ : Semaine\n</string>
    <string name="feedback_custom_subtitle_keyword_ws">$ws$ : Semaine (court)\n</string>
    <string name="feedback_custom_subtitle_keyword_dd">$dd$ : Description du jour\n</string>
    <string name="feedback_custom_subtitle_keyword_hd">$hd$ : Description de l’heure\n</string>
    <string name="feedback_custom_subtitle_keyword_enter">$enter$ : Retour à la ligne\n</string>
    <string name="feedback_custom_subtitle_keyword_xdw">$0dw$, $1dw$, …, $4dw$ : \nMétéo de jour d’Aujourd’hui, Demain, …, 4 jours plus tard\n</string>
    <string name="feedback_custom_subtitle_keyword_xnw">$0nw$, $1nw$, …, $4nw$ : \nMétéo de nuit d’Aujourd’hui, Demain, …, 4 jours plus tard\n</string>
    <string name="feedback_custom_subtitle_keyword_xdt">$0dt$, $1dt$, …, $4dt$ : \nTempérature de jour d’Aujourd’hui, Demain, …, 4 jours plus tard (℃/℉)\n</string>
    <string name="feedback_custom_subtitle_keyword_xnt">$0nt$, $1nt$, …, $4nt$ : \nTempérature de nuit d’Aujourd’hui, Demain, …, 4 jours plus tard (℃/℉)\n</string>
    <string name="feedback_custom_subtitle_keyword_xdtd">$0dtd$, $1dtd$, …, $4dtd$ : \nTempérature de jour d’Aujourd’hui, Demain, …, 4 jours plus tard (°)\n</string>
    <string name="feedback_custom_subtitle_keyword_xntd">$0ntd$, $1ntd$, …, $4ntd$ : \nTempérature de nuit d’Aujourd’hui, Demain, …, 4 jours plus tard (°)\n</string>
    <string name="feedback_custom_subtitle_keyword_xdp">$0dp$, $1dp$, …, $4dp$ : \nPrécipitations de jour d’Aujourd’hui, Demain, …, 4 jours plus tard (%)\n</string>
    <string name="feedback_custom_subtitle_keyword_xnp">$0np$, $1np$, …, $4np$ : \nPrécipitations de nuit d’Aujourd’hui, Demain, …, 4 jours plus tard (%)\n</string>
    <string name="feedback_custom_subtitle_keyword_xdwd">$0dwd$, $1dwd$, …, $4dwd$ : \nVent de jour d’Aujourd’hui, Demain, …, 4 jours plus tard\n</string>
    <string name="feedback_custom_subtitle_keyword_xnwd">$0nwd$, $1nwd$, …, $4nwd$ : \nVent de nuit d’Aujourd’hui, Demain, …, 4 jours plus tard\n</string>
    <string name="feedback_custom_subtitle_keyword_xsr">$0sr$, $1sr$, …, $4sr$ : \nLever du soleil d’Aujourd’hui, Demain, …, 4 jours plus tard\n</string>
    <string name="feedback_custom_subtitle_keyword_xss">$0ss$, $1ss$, …, $4ss$ : \nCoucher du soleil d’Aujourd’hui, Demain, …, 4 jours plus tard\n</string>
    <string name="feedback_custom_subtitle_keyword_xmr">$0mr$, $1mr$, …, $4mr$ : \nLever de lune d’Aujourd’hui, Demain, …, 4 jours plus tard\n</string>
    <string name="feedback_custom_subtitle_keyword_xms">$0ms$, $1ms$, …, $4ms$ : \nCoucher de lune d’Aujourd’hui, Demain, …, 4 jours plus tard\n</string>
    <string name="feedback_custom_subtitle_keyword_xmp">$0mp$, $1mp$, …, $4mp$ : \nPhase lunaire d’Aujourd’hui, Demain, …, 4 jours plus tard\n</string>

    <string name="feedback_live_wallpaper_weather_kind">Météo</string>
    <string name="feedback_live_wallpaper_day_night_type">Heure</string>

    <string name="feedback_click_toggle">Appuyer sur le graphique pour basculer les données</string>
    <string name="feedback_no_data">AUCUNE DONNÉE</string>

    <string name="feedback_collect_failed">Cette localisation existe déjà</string>
    <string name="feedback_collect_succeed">Localisation ajoutée avec succès</string>
    <string name="feedback_delete_succeed">Localisation supprimée avec succès</string>
    <string name="feedback_location_list_cannot_be_null">La liste de localisation ne peut être vide</string>

    <string name="feedback_search_location">Rechercher une localisation…</string>
    <string name="feedback_not_yet_location">Pas encore localisé…</string>
    <string name="feedback_search_nothing">Aucune localisation trouvée</string>
    <string name="feedback_initializing">Initialisation…</string>

    <string name="feedback_refresh_notification_after_back">Les modifications s’appliqueront après retour à l’écran d’accueil</string>
    <string name="feedback_refresh_notification_now">Actualisé à l’instant</string>
    <string name="feedback_refresh_ui_after_refresh">Les modifications seront appliquées à la prochaine actualisation des données</string>
    <string name="feedback_restart">Les modifications seront appliquées après un redémarrage</string>
    <string name="feedback_readd_location">Merci d’ajouter à nouveau les localisations</string>
    <string name="feedback_readd_location_after_changing_source">Merci d’ajouter à nouveau les localisations après avoir modifié la source de données</string>

    <string name="feedback_running_in_background">Fonctionnement en arrière-plan pour permettre l’actualisation</string>
    <string name="feedback_updating_weather_data">Actualisation des données météo</string>
    <string name="feedback_updated_in_background">Actualisé en arrière-plan</string>

    <!-- there should be a "\" before single or double quotes. -->
    <!-- Correct : ... after turning off \'Background free\', ... After turning off \"Free background\" ... -->
    <!-- Wrong   : ... after turning off 'Background free', ... After turning off "Free background" ... -->
    <string name="feedback_interpret_background_notification_content">Sur certains appareils, après avoir désactivé « Pas de service en arrière-plan », il peut subsister une notification persistante dans la barre de notifications.</string>
    <string name="feedback_interpret_notification_group_title">Bloquer un groupe de notification</string>
    <string name="feedback_interpret_notification_group_content">Après avoir désactivé « Pas de service en arrière-plan », une notification indiquant qu’un service fonctionne en arrière-plan apparaîtra dans la barre de notifications. Vous pouvez désactiver le canal Informations d’arrière-plan dans la page d’informations de l’application pour bloquer cette notification.</string>

    <string name="feedback_ignore_battery_optimizations_title">Ignorer l’optimisation de batterie</string>
    <string name="feedback_ignore_battery_optimizations_content">Afin de s’assurer que les services en arrière-plan continuent de fonctionner, merci d’ignorer l’optimisation de batterie pour GeometricWeather.</string>

    <string name="feedback_cannot_start_live_wallpaper_activity">Impossible de démarrer la prévisualisation du fond d’écran animé</string>

    <string name="feedback_unusable_geocoder">Cet appareil ne contient pas un géocodeur valide. Le fournisseur de localisation a été modifié pour Baidu.</string>
    <string name="feedback_about_geocoder">Un géocodeur est un composant qui convertit un résultat de localisation du format lat-lon à un format du style \'ville XXy, province YY \'. En l’absence du composant, vous ne pouvez avoir des données météo que via AccuWeather lorsque l’API native est utilisée comme fournisseur de localisation.</string>

    <string name="feedback_today_precipitation_alert">Des précipitations peuvent avoir lieu aujourd’hui.</string>
    <string name="feedback_short_term_precipitation_alert">Précipitations possibles dans les heures à venir.</string>

    <string name="feedback_resident_location">Définir en tant que ville de résidence</string>
    <string name="feedback_resident_location_description">GeometricWeather affichera ou masquera automatiquement votre ville de résidence selon votre position.\nPar exemple, vous pouvez définir votre domicile comme ville de résidence. En déplacement, vous pourrez vérifier la météo pour ce lieu. De retour chez vous, la météo 'ville de résidence' sera masquée et remplacée par celle de votre position.</string>
    
    <string name="feedback_click_to_get_more">Appuyez pour en voir plus…</string>
    <string name="feedback_click_again_to_exit">Appuyez à nouveau pour quitter</string>

    <!-- content description -->
    <string name="content_desc_back">Retour</string>
    <string name="content_desc_check_details">Plus de détails</string>
    <string name="content_desc_weather_alert_button">$ vigilances météo</string> <!-- $ = alert count. -->
    <string name="content_des_pm25">PM deux point cinq</string>
    <string name="content_des_pm10">PM dix</string>
    <string name="content_des_so2">Dioxyde de soufre</string>
    <string name="content_des_no2">Dioxyde d’azote</string>
    <string name="content_des_o3">Ozone</string>
    <string name="content_des_co">Monoxyde de carbone</string>
    <string name="content_des_m3">Monoxyde de carbone</string>
    <string name="content_des_sunrise">Lever de soleil à $</string> <!-- $ = time. -->
    <string name="content_des_sunset">Coucher de soleil à $</string> <!-- $ = time. -->
    <string name="content_des_moonrise">Lever de lune à $</string> <!-- $ = time. -->
    <string name="content_des_moonset">Coucher de lune à $</string> <!-- $ = time. -->
    <string name="content_des_no_precipitation">Aucune précipitation</string>
    <string name="content_des_minutely_precipitation">Précipitationss entre $1 et $2</string> <!-- $1 = start time, $2 = end time. -->
    <string name="content_des_add_current_location">Ajouter ma position</string>
    <string name="content_des_drag_flag">Maintenez puis déplacez les éléments de la liste pour les ordonner</string>
    <string name="content_des_delete_flag">Supprimer cet élément</string>
    <string name="content_des_swipe_left_to_delete">Vous pouvez glisser vers la gauche pour supprimer cet élément</string>
    <string name="content_des_swipe_right_to_delete">Vous pouvez glisser vers la droite pour supprimer cet élément</string>
    <string name="content_desc_search_filter_on">N'affficher que les emplacements de la source météo par défaut</string>
    <string name="content_desc_search_filter_off">Afficher les emplacements de toutes les sources météo</string>
    <string name="content_desc_powered_by">Fourni par $</string> <!-- $ = weather source. -->
    <string name="content_desc_wechat_payment_code">QR code de paiement par WeChat</string>
    <string name="content_desc_weather_icon">Icône météo</string>
    <string name="content_desc_weather_icon_light">Icône claire</string>
    <string name="content_desc_weather_icon_grey">Icône grise</string>
    <string name="content_desc_weather_icon_dark">Icône sombre</string>

    <!-- action -->
    <string name="action_alert">Vigilance</string>
    <string name="action_manage">Gérer</string>
    <string name="action_search">Recherche</string>
    <string name="action_settings">Paramètres</string>
    <string name="action_preview">Aperçu</string>
    <string name="action_about">À propos</string>
    <string name="action_appStore">Magasin d’applications</string>

    <!-- widget -->
    <string name="widget_day">Jour</string>
    <string name="widget_week">Semaine</string>
    <string name="widget_day_week">Jours + Semaine</string>
    <string name="widget_clock_day_horizontal">Horloge + Jours (à l’horizontale)</string>
    <string name="widget_clock_day_details">Horloge + Jours (détaillé)</string>
    <string name="widget_clock_day_vertical">Horloge + Jours (à la verticale)</string>
    <string name="widget_clock_day_week">Horloge + Jours + Semaine</string>
    <string name="widget_text">Textuel</string>
    <string name="widget_trend_daily">Tendances quotidiennes</string>
    <string name="widget_trend_hourly">Tendances heure par heure</string>
    <string name="widget_multi_city">Plusieurs villes</string>
    <string name="wait_refresh">Veuillez patienter</string>
    <string name="ellipsis">…</string>

    <!-- paramètres -->
    <string name="settings_category_basic">Général</string>
    <string name="settings_title_background_free">Interdire l'exécution en arrière-plan</string><!-- La double négation est tordue, il faudrait revoir le code -->
    <string name="settings_summary_background_free_on">Oui\nSi les widgets et notifications ne s'actualisent pas automatiquement, merci de basculer cette option à « Non ».</string>
    <string name="settings_summary_background_free_off">Non\nSi vous ne souhaitez pas que des services continuent à s'exécuter en arrière-plan, merci de basculer cette option à « Oui ».</string>
    <string name="settings_title_live_wallpaper">Fond d’écran animé</string>
    <string name="settings_summary_live_wallpaper">Définir une animation météo Material en tant que fond d’écran animé</string>
    <string name="settings_title_service_provider">Fournisseur de service</string>
<<<<<<< HEAD
    <string name="settings_summary_service_provider">Sélectionnez un fournisseur de service de données météo et de localisation</string>
=======
    <string name="settings_summary_service_provider">Sélectionner un fournisseur de service de données météo et de recherche d’emplacement</string>
    <string name="settings_title_service_provider_advanced">Options avancées des fournisseurs de service</string>
    <string name="settings_summary_service_provider_advanced">À modifier avec prudence</string>
>>>>>>> 14625e89
    <string name="settings_title_weather_source">Source des données météo</string>
    <string name="settings_title_location_service">Service de localisation</string>
    <string name="settings_title_dark_mode">Mode sombre</string>
    <string name="settings_title_ui_style">Apparence de l’interface</string>
    <string name="settings_title_icon_provider">Pack d’icônes</string>
    <string name="settings_title_appearance">Apparence</string>
    <string name="settings_summary_appearance">Thème de l’interface, ordre des cartes, langue…</string>
    <string name="settings_title_card_display">Cartes affichées</string>
    <string name="settings_title_daily_trend_display">Afficher les tendances journalières</string>
    <string name="settings_title_trend_horizontal_line_switch">Lignes horizontales dans les tendances</string>
    <string name="settings_title_exchange_day_night_temp_switch">Inverser les températures jour et nuit</string>
    <string name="settings_title_card_order">Ordre des cartes</string>
    <string name="settings_title_gravity_sensor_switch">Accéléromètre</string>
    <string name="settings_title_list_animation_switch">Animation de liste</string>
    <string name="settings_title_item_animation_switch">Animation d’élément</string>
    <string name="settings_language">Langue</string>
    <string name="settings_title_unit">Unités</string>
    <string name="settings_summary_unit">Définir les unités de mesure</string>
    <string name="settings_title_temperature_unit">Unité de température</string>
    <string name="settings_title_distance_unit">Unité de distance</string>
    <string name="settings_title_precipitation_unit">Unité des précipitations</string>
    <string name="settings_title_pressure_unit">Unité de pression</string>
    <string name="settings_title_speed_unit">Unité de vitesse</string>
    <string name="settings_title_refresh_rate">Intervalle de mise à jour</string>
    <string name="settings_title_alert_notification_switch">Notifier des vigilances</string>
    <string name="settings_title_precipitation_notification_switch">Notifier des précipitations</string>
    <string name="settings_title_permanent_service">Maintenir activé</string>
    <string name="settings_category_forecast">Prévisions</string>
    <string name="settings_title_forecast_today">Prévisions du jour</string>
    <string name="settings_title_forecast_today_time">Heure de notification</string>
    <string name="settings_title_forecast_tomorrow">Prévisions pour demain</string>
    <string name="settings_title_forecast_tomorrow_time">Heure de notification</string>
    <string name="settings_category_widget">Widget</string>
    <string name="settings_title_week_icon_mode">Mode des icônes hebdomadaires</string>
    <string name="settings_title_minimal_icon">Icônes minimales</string>
    <string name="settings_title_click_widget_to_refresh">Actualiser le widget par appui</string>
    <string name="settings_title_widget_config">Configuration du widget</string>
    <string name="settings_category_notification">Notifications</string>
    <string name="settings_title_notification">Activer les notifications</string>
    <string name="settings_title_notification_style">Style des notifications</string>
    <string name="settings_title_notification_temp_icon">Température dans la barre de statut</string>
    <string name="settings_title_notification_color">Couleur de la notification</string>
    <string name="settings_title_notification_custom_color">Couleur de notification personnalisée</string>
    <string name="settings_title_notification_text_color">Couleur du texte</string>
    <string name="settings_title_notification_background">Couleur d’arrière-plan</string>
    <string name="settings_notification_background_off">Par défaut</string><!-- Littéralement "suivre les préférences système" -->
    <string name="settings_title_notification_can_be_cleared">Notification persistante</string>
    <string name="settings_notification_can_be_cleared_on">Non</string>
    <string name="settings_notification_can_be_cleared_off">Oui</string>
    <string name="settings_title_notification_hide_icon">Masquer l’icône de notification</string>
    <string name="settings_notification_hide_icon_on">Masquer</string>
    <string name="settings_notification_hide_icon_off">Afficher</string>
    <string name="settings_title_notification_hide_in_lockScreen">Masquer sur l’écran de verrouillage</string>
    <string name="settings_notification_hide_in_lockScreen_on">Masquer (à ouvrir depuis les paramètres)</string>
    <string name="settings_notification_hide_in_lockScreen_off">Afficher</string>
    <string name="settings_title_notification_hide_big_view">Vue large</string>
    <string name="settings_notification_hide_big_view_on">Masquer</string>
    <string name="settings_notification_hide_big_view_off">Afficher</string>
    <string name="settings_provider_default_value">Par défaut (inchangé)</string>
</resources><|MERGE_RESOLUTION|>--- conflicted
+++ resolved
@@ -341,13 +341,9 @@
     <string name="settings_title_live_wallpaper">Fond d’écran animé</string>
     <string name="settings_summary_live_wallpaper">Définir une animation météo Material en tant que fond d’écran animé</string>
     <string name="settings_title_service_provider">Fournisseur de service</string>
-<<<<<<< HEAD
     <string name="settings_summary_service_provider">Sélectionnez un fournisseur de service de données météo et de localisation</string>
-=======
-    <string name="settings_summary_service_provider">Sélectionner un fournisseur de service de données météo et de recherche d’emplacement</string>
     <string name="settings_title_service_provider_advanced">Options avancées des fournisseurs de service</string>
     <string name="settings_summary_service_provider_advanced">À modifier avec prudence</string>
->>>>>>> 14625e89
     <string name="settings_title_weather_source">Source des données météo</string>
     <string name="settings_title_location_service">Service de localisation</string>
     <string name="settings_title_dark_mode">Mode sombre</string>

--- conflicted
+++ resolved
@@ -36,28 +36,6 @@
         <item name="android:windowSharedElementReturnTransition">@transition/search_activity_shared_return</item>
     </style>
 
-<<<<<<< HEAD
-    <style name="GeometricWeatherTheme.AppbarTheme" parent="ThemeOverlay.AppCompat.Dark.ActionBar">
-        <item name="elevation">2dp</item>
-    </style>
-    <style name="GeometricWeatherTheme.AppbarPopupTheme" parent="ThemeOverlay.AppCompat.Light" />
-
-    <style name="GeometricWeatherTheme.AppbarTheme.Light" parent="ThemeOverlay.AppCompat.Light">
-        <item name="elevation">2dp</item>
-    </style>
-    <style name="GeometricWeatherTheme.AppbarPopupTheme.Light" parent="ThemeOverlay.AppCompat.Light" />
-
-    <style name="GeometricWeatherTheme.AppbarTheme.Dark" parent="ThemeOverlay.AppCompat.Dark.ActionBar">
-        <item name="elevation">2dp</item>
-    </style>
-    <style name="GeometricWeatherTheme.AppbarPopupTheme.Dark" parent="ThemeOverlay.AppCompat.Dark" />
-
-    <style name="GeometricWeatherTheme.TabLayoutTheme" parent="Widget.Design.TabLayout">
-        <item name="tabIndicatorHeight">3dp</item>
-        <item name="tabIndicatorColor">@color/colorTextTitle</item>
-        <item name="tabSelectedTextColor">@color/colorTextTitle</item>
-        <item name="tabTextColor">@color/colorTextSubtitle</item>
-=======
     <style name="GeometricWeatherTheme.AppBarTheme">
         <item name="android:background">?attr/colorSurface</item>
         <item name="elevation">0dp</item>
@@ -78,7 +56,6 @@
 
         <item name="android:theme">@style/ThemeOverlay.MaterialComponents.Toolbar.Surface</item>
         <item name="popupTheme">@style/ThemeOverlay.MaterialComponents.Toolbar.Popup.Primary</item>
->>>>>>> 441088a4
     </style>
 
     <!-- card. -->
@@ -92,7 +69,7 @@
         <item name="android:clickable">true</item>
         <item name="cardCornerRadius">@dimen/view_corner_radius</item>
         <item name="cardElevation">2dp</item>
-        <item name="cardBackgroundColor">@color/colorRoot</item>
+        <item name="cardBackgroundColor">?attr/colorSurface</item>
         <item name="android:stateListAnimator" tools:ignore="NewApi">@animator/touch_raise</item>
         <item name="android:foreground">@drawable/selectable_item_background</item>
     </style>

--- conflicted
+++ resolved
@@ -6,8 +6,6 @@
     <color name="colorWidgetSRoot">@android:color/system_accent1_50</color>
     <color name="colorWidgetSText">@android:color/system_neutral2_800</color>
 
-<<<<<<< HEAD
-=======
     <!-- material 3. -->
 
     <color name="md_theme_primary">@android:color/system_accent1_600</color>
@@ -38,5 +36,4 @@
     <color name="md_theme_shadow">#000000</color>
     <color name="md_theme_primaryInverse">@android:color/system_accent1_600</color>
 
->>>>>>> 441088a4
 </resources>